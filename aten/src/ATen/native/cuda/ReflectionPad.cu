--- conflicted
+++ resolved
@@ -249,11 +249,7 @@
           int64_t input_x) {
         auto value_to_add = grad_output[batch][plane][output_z][output_y][output_x];
         auto target = &grad_input[batch][plane][input_z][input_y][input_x];
-<<<<<<< HEAD
-        gpuAtomicAdd(target, value_to_add);
-=======
         gpuAtomicAddNoReturn(target, value_to_add);
->>>>>>> fbd4cb1c
       });
 }
 
