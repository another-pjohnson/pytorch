#include <ATen/native/ReduceOps.h>

#include <ATen/ATen.h>
#include <ATen/AccumulateType.h>
#include <ATen/ExpandUtils.h>
#include <ATen/LegacyTHFunctionsCPU.h>
#include <ATen/NativeFunctions.h>
#include <ATen/WrapDimUtils.h>
#include <ATen/WrapDimUtilsMulti.h>
#include <ATen/native/ReduceOpsUtils.h>
#include <ATen/native/Resize.h>
#include <ATen/native/TensorIterator.h>
#include <ATen/NamedTensorUtils.h>
#include <ATen/native/TensorDimApply.h>
#include <ATen/native/SharedReduceOps.h>
#include <ATen/core/grad_mode.h>

#include <c10/util/irange.h>
#include <c10/util/SmallBuffer.h>

#include <algorithm>
#include <functional>
#include <limits>
#include <numeric>
#include <vector>
#include <map>
#include <cmath>
#include <cfloat>
#include <type_traits>

namespace at {
namespace meta {

ScalarType check_allany_and_get_output_dtype(
    const char* name,
    const Tensor& self,
<<<<<<< HEAD
    const Tensor& result,
    IntArrayRef dims,
=======
    int64_t dim,
>>>>>>> 77bc4f55
    bool keepdim) {
  // Refer [all, any : uint8 compatibility]
  TORCH_CHECK(
      self.layout() == Layout::Strided,
      name, " only supports strided layout, got: ",
      self.layout());

  ScalarType out_dtype;

  if (result.defined()) {
    // Refer [all, any : uint8 compatibility]
    TORCH_CHECK(
        result.scalar_type() == ScalarType::Bool ||
            result.scalar_type() == ScalarType::Byte,
        name, " only supports bool tensor for result, got: ",
        result.scalar_type());
    out_dtype = result.scalar_type();
  } else {
    if (self.scalar_type() == ScalarType::Byte) {
      out_dtype = self.scalar_type();
    } else {
      out_dtype = ScalarType::Bool;
    }
  }

<<<<<<< HEAD
  return out_dtype;
}

void check_allany_for_meta(
    impl::MetaBase& meta,
    const char* name,
    const Tensor& self,
    int64_t dim,
    bool keepdim) {
  dim = maybe_wrap_dim(dim, self.dim());
  const auto& result = meta.maybe_get_output();
  auto out_dtype = check_allany_and_get_output_dtype(name, self, result, dim, keepdim);
=======
  dim = maybe_wrap_dim(dim, self.dim());
>>>>>>> 77bc4f55
  auto shape = get_reduction_shape(self, dim, keepdim);
  meta.set_output(shape, self.options().dtype(out_dtype));
  namedinference::propagate_names_for_reduction(result, self, dim, keepdim);
}

TORCH_META_FUNC2(all, dim)(const Tensor& self, int64_t dim, bool keepdim) {
  check_allany_for_meta(*this, "all", self, dim, keepdim);
}

TORCH_META_FUNC2(any, dim)(const Tensor& self, int64_t dim, bool keepdim) {
  check_allany_for_meta(*this, "any", self, dim, keepdim);
}

} // namespace meta

namespace native {

// NOLINTNEXTLINE(cppcoreguidelines-avoid-non-const-global-variables)
DEFINE_DISPATCH(sum_stub);
// NOLINTNEXTLINE(cppcoreguidelines-avoid-non-const-global-variables)
DEFINE_DISPATCH(nansum_stub);
// NOLINTNEXTLINE(cppcoreguidelines-avoid-non-const-global-variables)
DEFINE_DISPATCH(std_var_stub);
// NOLINTNEXTLINE(cppcoreguidelines-avoid-non-const-global-variables)
DEFINE_DISPATCH(prod_stub);
// NOLINTNEXTLINE(cppcoreguidelines-avoid-non-const-global-variables)
DEFINE_DISPATCH(norm_stub);
// NOLINTNEXTLINE(cppcoreguidelines-avoid-non-const-global-variables)
DEFINE_DISPATCH(mean_stub);
// NOLINTNEXTLINE(cppcoreguidelines-avoid-non-const-global-variables)
DEFINE_DISPATCH(and_stub);
// NOLINTNEXTLINE(cppcoreguidelines-avoid-non-const-global-variables)
DEFINE_DISPATCH(or_stub);
// NOLINTNEXTLINE(cppcoreguidelines-avoid-non-const-global-variables)
DEFINE_DISPATCH(min_values_stub);
// NOLINTNEXTLINE(cppcoreguidelines-avoid-non-const-global-variables)
DEFINE_DISPATCH(max_values_stub);
// NOLINTNEXTLINE(cppcoreguidelines-avoid-non-const-global-variables)
DEFINE_DISPATCH(argmax_stub);
// NOLINTNEXTLINE(cppcoreguidelines-avoid-non-const-global-variables)
DEFINE_DISPATCH(argmin_stub);
// NOLINTNEXTLINE(cppcoreguidelines-avoid-non-const-global-variables)
DEFINE_DISPATCH(cumsum_stub);
// NOLINTNEXTLINE(cppcoreguidelines-avoid-non-const-global-variables)
DEFINE_DISPATCH(cumprod_stub);
// NOLINTNEXTLINE(cppcoreguidelines-avoid-non-const-global-variables)
DEFINE_DISPATCH(logcumsumexp_stub);

Tensor _logcumsumexp_cpu(const Tensor& self, int64_t dim) {
  Tensor result = at::empty_like(self, MemoryFormat::Contiguous);
  return _logcumsumexp_out_cpu(self, dim, result);
}

Tensor& _logcumsumexp_out_cpu(const Tensor& self, int64_t dim, Tensor& result) {
  logcumsumexp_stub(self.device().type(), result, self, dim);
  return result;
}

Tensor logcumsumexp(const Tensor& self, int64_t dim) {
  auto result = [&]() {
    NoNamesGuard guard;
    return at::_logcumsumexp(self, dim);
  }();
  namedinference::propagate_names(result, self);
  return result;
}

Tensor& logcumsumexp_out(const Tensor& self, int64_t dim, Tensor& result) {
  check_scalar_type_device_layout_equal(result, self);
  {
    NoNamesGuard guard;
    at::_logcumsumexp_out(result, self.toType(result.scalar_type()), dim);
  }
  namedinference::propagate_names(result, self);
  return result;
}

Tensor _cumsum_cpu(const Tensor& self, int64_t dim) {
  Tensor result = at::empty_like(self, MemoryFormat::Contiguous);
  cumsum_stub(self.device().type(), result, self, dim);
  return result;
}

Tensor& _cumsum_out_cpu(const Tensor& self, int64_t dim, Tensor& result) {
  cumsum_stub(self.device().type(), result, self, dim);
  return result;
}

Tensor cumsum(const Tensor& self, int64_t dim, c10::optional<ScalarType> dtype) {
  auto result = [&]() {
    NoNamesGuard guard;
    return at::_cumsum(integer_upcast(self, dtype), dim);
  }();
  namedinference::propagate_names(result, self);
  return result;
}

Tensor& cumsum_(Tensor& self, int64_t dim, c10::optional<ScalarType> dtype) {
  TORCH_CHECK(
          !dtype.has_value() || (self.scalar_type() == dtype.value()),
          "provided dtype must match the dtype of self tensor in cumsum. Got ",
          toString(self.scalar_type()),
          " and ",
          toString(dtype.value()),
          ".");

  return at::_cumsum_out(self, self, dim);
}

Tensor& cumsum_out(const Tensor& self, int64_t dim, c10::optional<ScalarType> dtype, Tensor& result) {
  // result type is favored over dtype; check that they match if provided (NumPy doesn't check)
  TORCH_CHECK(
      !dtype.has_value() || (result.scalar_type() == dtype.value()),
      "provided dtype must match dtype of result in cumsum. Got ",
      toString(result.scalar_type()),
      " and ",
      toString(dtype.value()),
      ".");
  {
    NoNamesGuard guard;
    at::_cumsum_out(result, self.toType(result.scalar_type()), dim);
  }
  namedinference::propagate_names(result, self);
  return result;
}

Tensor _cumprod_cpu(const Tensor& self, int64_t dim) {
  Tensor result = at::empty_like(self, MemoryFormat::Contiguous);
  cumprod_stub(self.device().type(), result, self, dim);
  return result;
}

Tensor& _cumprod_out_cpu(const Tensor& self, int64_t dim, Tensor& result) {
  cumprod_stub(self.device().type(), result, self, dim);
  return result;
}

Tensor cumprod(const Tensor& self, int64_t dim, c10::optional<ScalarType> dtype) {
  auto result = [&]() {
    NoNamesGuard guard;
    return at::_cumprod(integer_upcast(self, dtype), dim);
  }();
  namedinference::propagate_names(result, self);
  return result;
}

Tensor& cumprod_(Tensor& self, int64_t dim, c10::optional<ScalarType> dtype) {
    TORCH_CHECK(
            !dtype.has_value() || (self.scalar_type() == dtype.value()),
            "provided dtype must match the dtype of self tensor in cumprod. Got ",
            toString(self.scalar_type()),
            " and ",
            toString(dtype.value()),
            ".");

    return at::_cumprod_out(self, self, dim);
}

Tensor& cumprod_out(const Tensor& self, int64_t dim, c10::optional<ScalarType> dtype, Tensor& result) {
  // result type is favored over dtype; check that they match if provided (NumPy doesn't check)
  TORCH_CHECK(
      !dtype.has_value() || (result.scalar_type() == dtype.value()),
      "provided dtype must match dtype of result in cumprod. Got ",
      toString(result.scalar_type()),
      " and ",
      toString(dtype.value()),
      ".");
  {
    NoNamesGuard guard;
    at::_cumprod_out(result, self.toType(result.scalar_type()), dim);
  }
  namedinference::propagate_names(result, self);
  return result;
}

Tensor reversed_cumsum(const Tensor& w, int64_t dim) {
  /* Logically implements w.flip(dim).cumsum(dim).flip(dim) without copying. */
  const auto w_cumsum = w.cumsum(dim);
  const auto w_sum = w_cumsum.narrow(dim, -1, 1);
  return w_sum - w_cumsum + w;
}

Tensor cumprod_backward(const Tensor& grad, const Tensor& input, int64_t dim, const Tensor& output) {
  /*
    We show here how to derive an O(n) gradient formula for
    abitrary inputs. It follows via a basic application of the
    chain rule together with a number of observations for different
    cases. We assume that x is an n-dimensional vector and y = cumprod(x).
    In the actual implementation we will need to play a bit with masks
    to be able to implement the formulas deduced here for tensors.

    We will first deduce the formula for the case when
    x[i] != 0 for 1 <= i <= n.

    For F : R^n -> R the cost function (we will look at the complex case later),
    we have

    dF / dx_k = sum_j (dF / dy_j) * (dy_j / dx_k)   (1)

    The term dF / dy_j is just grad_output[j] (assuming again
    everything is one-dimensional).

    The term (dy_j / dx_k) is easilly seen to be

    if j >= k
      dy_j / dx_k = prod_{1 <= i <= j, i != k} x_i
    else:
      dy_j / dx_k = 0

    Note that the indicator (j>=k) can be taken out
    by replacing the sum in (1) with a sum from
    k <= j <= n.

    Thus,
    dF / dx_k = sum_{k <= j <= n} grad_output[j] * (dy_j / dx_k)

    with
    dy_j / dx_k = prod_{1 <= i <= j, i != k} x_i     (2)

    Note that this last term is just the cumulative product
    with k omitted. Thus, if x_k (the input) is nonzero, we can
    just express this as

    dy_j / dx_k = (prod_{1 <= i <= j} x_i) / x_k
                = y_j / x_k

    So therefore,

    dF / dx_k = sum_{k <= j <= n} grad_output[j] * y_j / x_k

    This formula just makes sense when input[i] != 0 for every i.

    Assume now that there exists at least a zero in the input.
    Denote by z1 the first element 1 <= z1 <= n with input[z1] = 0
    and z2 the second element z1 < z2 <= n with input[z2] = 0,
    (or z2 = n if there is just one zero in input)

    We have three cases.

    k > z1:
    Looking at (2), we see that dy_j / dx_k = 0, for j >= k, as these terms
    all include a x_{z1} which is zero. As such, dF / dx_k = 0 in this case

    k < z1:
    Reasoning as in the previous case, we see that for these elements we have that

    dF / dx_k = sum_{k <= j < z1} grad_output[j] * (dy_j / dx_k)

    as the terms of the sum for j in z1 <= j <= n are all zero

    k = z1:
    Similar to the case k < z1, we have that

    dF / dx_z1 = sum_{z1 <= j < z2} grad_output[j] * (dy_j / dx_z1)

    This case has a subtlety though. To compute (dy_j / dx_z1), we cannot use the formula

    dy_j / dx_z1 = y_j / x_z1

    as, y_j = x_z1 = 0 for j >= z1. We need to compute it with the formula for its derivative,
    that is:

    dy_j / dx_z1 = prod(x[:z1]) * (grad_output[z1] + sum(grad_output[z1+1:z2] * cumprod(x[z1+1:z2])))

    When the imputs are complex, this is map is holomorphic. As such, to compute
    its backwards is just the conjugate of the usual backwards. This simplifies to
    conjugating the input. We may also reuse the output as, since the map is holomorphic,
    cumprod(input.conj()) = cumprod(input).conj()
  */

  if (input.numel() <= 1) {
    return grad;
  }
  dim = at::maybe_wrap_dim(dim, input.dim());
  const int64_t dim_size = input.size(dim);
  if (dim_size == 1) {
    return grad;
  }

  // To enable complex support.
  // From this line on `input_conj` and output_conj`
  // are interchangeable with `input` and `output`.
  auto input_conj = input.conj();
  auto output_conj = output.conj();

  const auto w = output_conj * grad;
  const auto is_zero = input == 0;
  if (!(is_zero.any().item<uint8_t>())) {
    return reversed_cumsum(w, dim).div(input_conj);
  }

  // If we are not computing a second order gradient, we can use an
  // O(n) implementation. The derivative of this implementation is _not_
  // the second derivative of cumprod. As such, we fallback to a less efficient
  // O(n^2) implementation when at::GradMode::is_enabled().
  Tensor grad_input = at::zeros(input.sizes(), grad.options());
  if (!at::GradMode::is_enabled()) {
    // n.b. This could probably be implemented much faster with a kernel

    // From here on we need to use some mask gymnastics to
    // account for the tensorial dimensions
    // We do a cumsum of the zeros along the dimension.
    // For a vector is_zero = [False, True, False, True, False]
    // we would have cumsum = [0, 1, 1, 2, 2]
    // As such we have (in python code for simplicity)
    // The mask for the range [0, z1):
    // cumsum == 0
    // The indices of the first zero z1 and zeros when
    // there is no first zero:
    // indices = (cumsum == 1).max(dim, keepdim=True).indices
    // The mask for the first zero:
    // zeros_like(indices).scatter_(dim, indices, 1.) & cumsum == 1
    // Note that the logic_and with cumsum == 1 accounts
    // for the case when there is no first zero
    const auto cumsum = is_zero.cumsum(dim);

    // case k < z1
    // select everything before the first zero [0, z1)
    auto mask = cumsum == 0;
    // equiv to grad_input[mask] = deriv[grad]
    grad_input.masked_scatter_(mask,
        reversed_cumsum(w.masked_fill(~mask, 0.), dim).div_(input_conj).masked_select(mask));
    // select everything from the first zero to the second zero [z1, z2)
    mask = cumsum == 1;

    // case k = z1
    // We start by select the first zero [z1]
    // We locate the indices of the first zero using the max function
    // We then go from the indices to a mask index_fill_
    // When there is no zero in the slice, max will return the index 0.
    // To account for this, we need to do an intersection with mask,
    // which is true in the range [z1, z2)
    const auto first_zero_index = std::get<1>(mask.max(dim, /*keepdim*/ true));
    const auto first_zero_mask = at::zeros_like(mask)
                                  .scatter_(dim, first_zero_index, /*src*/ 1)
                                  .logical_and_(mask);

    // select everything between the first zero and the second zero (z1, z2)
    mask &= ~first_zero_mask;
    // here we compute
    // dy_j / dx_z1 = sum(cumprod(input[z1+1:z2] * grad[z1+1:z2])) * prod(output[z1-1])
    // relu_() necessary as gather does not support negative indices
    // finally, we do grad_input[z1] = dy_j / dx_z1
    grad_input.masked_scatter_(first_zero_mask,
                               input_conj.masked_fill(~mask, 1.).cumprod(dim)
                                    .mul_(grad.masked_fill(cumsum != 1, 0.))
                                    .sum(dim, /*keepdim*/true)
                                    .mul_(at::gather(output_conj, dim, (first_zero_index - 1).relu_())
                                          .masked_fill_(first_zero_index == 0, 1.))
                                    .masked_select(first_zero_mask));
  } else { // GradMode::enabled()
    /*
    If the input is nonzero, we need to calculate the dy_j / dx_k
    by using the formula (2), called in the code omitted_products.

    The way the code calculates it is simply by noting that

    prod_{1 <= i <= j, i != k} x_i
        = (prod_{1 <= i <= k} x_i) * (prod_{k + 1 <= i <= j} x_i)

    the first term is calculated as prods_until_k, which since
    doesn't depend in j is easy to vectorize.

    The second term (indexed by j) is the cumulative product of
    x_{k+1}, x_{k+2}, ..., x_n, and it's named in the code
    prods_from_k_pkus_1, and it's calculated as a cumprod.

    In order to vectorize this properly, we need to add to
    omitted_products the dimensions where k > j, and therefore
    dy_j / dx_k = 0, which is done right after the assert.
    */

    auto ones_size = input.sizes().vec();
    ones_size[dim] = 1;
    const Tensor ones = at::ones({1}, grad.options()).expand(ones_size);
    Tensor prods_from_k_plus_1;
    Tensor omitted_products;
    for (const auto k : c10::irange(dim_size)) {
      if (k == 0) {
        prods_from_k_plus_1 = at::cumprod(input_conj.slice(dim, k + 1), dim);
        omitted_products = at::cat({ones, prods_from_k_plus_1}, dim);
      } else if (k == dim_size - 1) {
        const Tensor prods_until_k = at::prod(input_conj.slice(dim, 0, k), dim, true);
        omitted_products = prods_until_k;
      } else {
        const Tensor prods_until_k = at::prod(input_conj.slice(dim, 0, k), dim, true);
        prods_from_k_plus_1 = at::cumprod(input_conj.slice(dim, k+1), dim);
        omitted_products = prods_until_k.expand_as(prods_from_k_plus_1) * prods_from_k_plus_1;
        omitted_products = at::cat({prods_until_k, omitted_products}, dim);
      }

      // At this point omitted_products is the same size
      // as input, except on the dimension dim where it's
      // dim_size - k
      TORCH_CHECK(omitted_products.size(dim) == dim_size - k);

      grad_input.select(dim, k).copy_(
          at::sum(grad.slice(dim, k) * omitted_products,dim));
    }
  }
  return grad_input;
}

// Implement std::is_nan<IntegralType> for MSVC.
namespace {
#ifdef _MSC_VER
template<typename T>
inline typename std::enable_if<std::is_integral<T>::value, bool>::type isnan_(T x) {
  return false;
}
template<typename T>
inline typename std::enable_if<!std::is_integral<T>::value, bool>::type isnan_(T x) {
  return std::isnan(x);
}
#else
template<typename T>
inline bool isnan_(T x) {
  return std::isnan(x);
}
#endif
}

template<typename T1, typename T2, typename Operation>
void cummax_cummin_helper(const T1* self_data, T1* values_data, T2* indices_data,
          int self_dim_size, int self_stride, int values_stride, int indices_stride) {
      Operation op;
      T1 out = self_data[0];
      int idx = 0;
      for(int i = 0; i < self_dim_size; i++) {
        T1 curr_elem = self_data[i*self_stride];
        if(isnan_(curr_elem) || (!isnan_(out) && op(curr_elem, out))) {
            out = self_data[i*self_stride];
            idx = i;
        }
        values_data[i*values_stride] = out;
        indices_data[i*indices_stride] = idx;
      }
}

void cummax_helper_cpu(const Tensor& self, Tensor& values, Tensor& indices, int64_t dim) {
  AT_DISPATCH_ALL_TYPES_AND(at::ScalarType::Bool,
    self.scalar_type(), "cummax_cpu",
    [&] {
      at::native::tensor_dim_apply3<scalar_t, int64_t>(self, values, indices, dim, cummax_cummin_helper<scalar_t, int64_t, std::greater_equal<scalar_t>>);
    });
}

std::tuple<Tensor&, Tensor&> cummax_out(const Tensor& self, int64_t dim, Tensor& values, Tensor& indices) {
  check_scalar_type_device_layout_equal(values, self);
  check_scalar_type_device_layout_equal(indices, at::empty({0}, self.options().dtype(at::kLong)));
  {
    NoNamesGuard guard;
    at::native::resize_output(values, self.sizes());
    at::native::resize_output(indices, self.sizes());
    if(self.dim() == 0) {
      values.fill_(self);
      indices.fill_(0);
    } else if(self.numel() != 0) {
      dim = maybe_wrap_dim(dim, self.dim());
      at::_cummax_helper(self, values, indices, dim);
    }
  }
  namedinference::propagate_names(values, self);
  namedinference::propagate_names(indices, self);
  return std::forward_as_tuple(values, indices);
}

std::tuple<Tensor, Tensor> cummax(const Tensor& self, int64_t dim) {
  auto values = at::empty(self.sizes(), self.options());
  auto indices = at::empty(self.sizes(), self.options().dtype(at::kLong));
  at::cummax_out(values, indices, self, dim);
  return std::make_tuple(values, indices);
}

void cummin_helper_cpu(const Tensor& self, Tensor& values, Tensor& indices, int64_t dim) {
  AT_DISPATCH_ALL_TYPES_AND(at::ScalarType::Bool,
    self.scalar_type(), "cummin_cpu",
    [&] {
      at::native::tensor_dim_apply3<scalar_t, int64_t>(self, values, indices, dim, cummax_cummin_helper<scalar_t, int64_t, std::less_equal<scalar_t>>);
    });
}

std::tuple<Tensor&, Tensor&> cummin_out(const Tensor& self, int64_t dim, Tensor& values, Tensor& indices) {
  check_scalar_type_device_layout_equal(values, self);
  check_scalar_type_device_layout_equal(indices, at::empty({0}, self.options().dtype(at::kLong)));
  {
    NoNamesGuard guard;
    at::native::resize_output(values, self.sizes());
    at::native::resize_output(indices, self.sizes());
    if(self.dim() == 0) {
      values.fill_(self);
      indices.fill_(0);
    } else if(self.numel() != 0) {
      dim = maybe_wrap_dim(dim, self.dim());
      at::_cummin_helper(self, values, indices, dim);
    }
  }
  namedinference::propagate_names(values, self);
  namedinference::propagate_names(indices, self);
  return std::forward_as_tuple(values, indices);
}

std::tuple<Tensor, Tensor> cummin(const Tensor& self, int64_t dim) {
  auto values = at::empty(self.sizes(), self.options());
  auto indices = at::empty(self.sizes(), self.options().dtype(at::kLong));
  at::cummin_out(values, indices, self, dim);
  return std::make_tuple(values, indices);
}

Tensor cummaxmin_backward(const Tensor& grad, const Tensor& input, const Tensor& indices, int64_t dim) {
  if (input.numel() == 0) {
    return input;
  }
  auto result = at::zeros(input.sizes(), input.options());
  return result.scatter_add_(dim, indices, grad);
}

static Tensor prepend_append_on_dim(const Tensor& self, const c10::optional<Tensor>& prepend, const c10::optional<Tensor>& append, int64_t dim) {
  // Helper for diff that handles prepending and appending when at least one is present
  TORCH_INTERNAL_ASSERT(prepend.has_value() || append.has_value(), "either prepend or append must be have value");
  if (!prepend.has_value() && append.has_value()) {
    return at::cat({self, append.value()}, dim);
  } else if (prepend.has_value() && !append.has_value()) {
    return at::cat({prepend.value(), self}, dim);
  } else {
    return at::cat({prepend.value(), self, append.value()}, dim);
  }
}

static inline void diff_check_compatible_shape(const Tensor& self, const c10::optional<Tensor>&other, int64_t dim) {
  // Helper for diff that checks whether the shape of the tensor to prepend or append
  // is compatible with that of input
  if (other.has_value()) {
    int64_t wrapped_dim = maybe_wrap_dim(dim, self.dim(), false);

    TORCH_CHECK(
        other.value().dim() == self.dim(),
        "diff expects prepend or append to be the same dimension as input");

    for (int i = 0; i < other.value().dim(); i++) {
      TORCH_CHECK(
          other.value().size(i) == self.size(i) || i == wrapped_dim,
          "diff expects the shape of tensor to prepend or append to match that of"
          " input except along the differencing dimension;"
          " input.size(", i, ") = ", self.size(i), ", but got"
          " tensor.size(", i, ") = ", other.value().size(i));
    }
  }
}

static inline void diff_check(const Tensor& self, int64_t n, int64_t dim, const c10::optional<Tensor>&prepend, const c10::optional<Tensor>& append) {
  // Helper for diff that checks whether its parameters are valid
  TORCH_CHECK(
      n == 1,
      "diff only supports n = 1 currently. Please file an issue at"
      " https://github.com/pytorch/pytorch/issues/new?assignees=&labels=&template=feature-request.md"
      " if your use case requires supporting higher-order differences");

  TORCH_CHECK(
      self.dim() >= 1,
      "diff expects input to be at least one-dimensional");

  diff_check_compatible_shape(self, prepend, dim);
  diff_check_compatible_shape(self, append, dim);
}

static inline Tensor diff_helper(const Tensor& self, int64_t n, int64_t dim) {
  auto out_len = self.size(dim) - 1;
  if (self.dtype() == at::kBool) {
    return at::logical_xor(at::narrow(self, dim, 1, out_len), at::narrow(self, dim, 0, out_len));
  }
  return at::narrow(self, dim, 1, out_len) - at::narrow(self, dim, 0, out_len);
}

Tensor diff(const Tensor& self, int64_t n, int64_t dim, const c10::optional<Tensor>& prepend, const c10::optional<Tensor>& append) {
  diff_check(self, n, dim, prepend, append);
  if (!prepend.has_value() && !append.has_value()) {
    return diff_helper(self, n, dim);
  } else {
    auto a = prepend_append_on_dim(self, prepend, append, dim);
    return diff_helper(a, n, dim);
  }
}

static inline Tensor& diff_out_helper(const Tensor& self, int64_t n, int64_t dim, Tensor& result) {
  auto out_len = self.size(dim) - 1;
  if (self.dtype() == at::kBool) {
    return at::logical_xor_out(result, at::narrow(self, dim, 1, out_len), at::narrow(self, dim, 0, out_len));
  }
  return at::sub_out(result, at::narrow(self, dim, 1, out_len), at::narrow(self, dim, 0, out_len));
}

Tensor& diff_out(const Tensor& self, int64_t n, int64_t dim, const c10::optional<Tensor>& prepend, const c10::optional<Tensor>& append, Tensor& result) {
  diff_check(self, n, dim, prepend, append);
  if (!prepend.has_value() && !append.has_value()) {
    return diff_out_helper(self, n, dim, result);
  } else {
    auto a = prepend_append_on_dim(self, prepend, append, dim);
    return diff_out_helper(a, n, dim, result);
  }
}

void pre_check_gradient(const Tensor& self, c10::optional<int64_t> spacing_size, c10::optional<IntArrayRef> dim,  int64_t edge_order) {
  // Helper for gradient function to make sure input data satisfies prerequisites
  TORCH_CHECK(self.scalar_type() != ScalarType::Byte, "torch.gradient does not support uint8 input.");
  if (spacing_size.has_value() && !dim.has_value()) {
    TORCH_CHECK(spacing_size.value() == 1 || spacing_size.value() == self.dim(), "torch.gradient expected spacing to be unspecified, a scalar or a list of length ", self.dim(), "but got a list of length ", spacing_size.value());
  }
  if (spacing_size.has_value() && dim.has_value()) {
    TORCH_CHECK(spacing_size.value() == dim.value().size(), "torch.gradient expected spacing to be unspecified, a scalar or it's spacing and dim arguments to have the same length, but got a spacing argument of length ", spacing_size.value(), " and a dim argument of length ", dim.value().size(), "." );
  }
  // See discussion : https://github.com/pytorch/pytorch/issues/56036
  TORCH_CHECK(edge_order == 1, "torch.gradient only supports edge_order=1 currently. To request support for more edge_orders please file an issue here : https://github.com/pytorch/pytorch/issues/new?assignees=&labels=&template=feature-request.md");
  if (dim.has_value()) {
    // The following function get called to check whether dim argument satisfies prerequisites.
    // The output of the function is not used for the computation of gradient.
    dim_list_to_bitset(dim.value(), self.dim());
  }
}

std::vector<Tensor> gradient_helper(const Tensor& self, TensorList coordinates, IntArrayRef dim, int64_t edge_order) {
  for (const auto i : c10::irange(coordinates.size())) {
    TORCH_CHECK(self.device() == coordinates[i].device(), "torch.gradient expected each tensor to be on the same device, but got devices ", self.device(), " and ", coordinates[i].device(), "!");
  }

  std::vector<Tensor> result;
  for (const auto i : c10::irange(dim.size())) {
    TORCH_CHECK( coordinates[i].dim() == 1, "torch.gradient expected each element of spacing to have one dimension, but got an element with ", coordinates[i].dim(), " dimensions!");
    int64_t direction = maybe_wrap_dim(dim[i], self.dim());
    std::vector<int64_t> shape(self.dim(),1);
    shape[ direction ] = -1;

    auto ax_dx = coordinates[i].diff(1,0);
    auto dx1 = at::slice(ax_dx, 0, 0, -1);
    auto dx2 = at::slice(ax_dx, 0, 1);
    auto a = (   -dx2    / (dx1*(dx1+dx2)) ).reshape(shape);
    auto b = ( (dx2-dx1) / (dx1*dx2)       ).reshape(shape);
    auto c = (    dx1    / (dx2*(dx1+dx2)) ).reshape(shape);

    auto center  = a*at::slice(self, direction, 0, -2) + b*at::slice(self, direction , 1, -1) + c*at::slice(self, direction ,2);
    auto prepend = (at::slice(self, direction, 1, 2  ) - at::slice(self, direction, 0, 1   )) / ax_dx[0]  ;
    auto append  = (at::slice(self, direction, -1    ) - at::slice(self, direction, -2, -1 )) / ax_dx[-1] ;
    result.emplace_back(prepend_append_on_dim(center, prepend, append, direction));
  }
  return result;
}

std::vector<Tensor> gradient_helper_float(const Tensor& self, ArrayRef<Scalar> spacing, IntArrayRef dim, int64_t edge_order) {
  std::vector<Tensor> result;
  for (const auto i : c10::irange(dim.size())) {
      int64_t direction = maybe_wrap_dim(dim[i], self.dim());
      auto ax_dx = spacing[i];
      auto center  = (at::slice(self,direction, 2   ) - at::slice(self, direction, 0, -2 ) ) / ax_dx;
      auto prepend = (at::slice(self,direction, 1, 2) - at::slice(self, direction, 0, 1  ) ) / ax_dx  ;
      auto append  = (at::slice(self,direction, -1  ) - at::slice(self, direction, -2, -1) ) / ax_dx ;
      result.emplace_back(prepend_append_on_dim(center/2, prepend, append, direction));
  }
  return result;
}

std::vector<int64_t> gradient_dim_preprocess(const Tensor& self, c10::optional<int64_t> dim) {
  // if gradient dim is provided as an integer, then we need to compute gradient only on this direction.
  // Moreover, if it's not provided at all, then we are interested in gradient for all directions.
  // Finally, if dim is provided as vector of ints, then it is not expected to be called by this function.
  if (dim.has_value()) {
    return std::vector<int64_t>{dim.value()};
  }

  std::vector<int64_t> axis(self.dim());
  std::iota(axis.begin(), axis.end(), 0);
  return axis;
}

std::vector<Tensor> gradient(const Tensor& self, TensorList coordinates, IntArrayRef dim, int64_t edge_order) {
    pre_check_gradient(self,
                       c10::optional<int64_t>(coordinates.size()),
                       c10::optional<IntArrayRef>(dim),
                       edge_order);
    return gradient_helper(self, coordinates, dim, edge_order);
}

std::vector<Tensor> gradient(const Tensor& self, TensorList coordinates, c10::optional<int64_t> dim, int64_t edge_order) {
  const auto processed_dim = gradient_dim_preprocess(self, dim);
  pre_check_gradient(self,
                     c10::optional<int64_t>(coordinates.size()),
                     dim.has_value() ? c10::optional<IntArrayRef>(processed_dim) : c10::nullopt,
                     edge_order);
  return gradient_helper(self, coordinates, processed_dim, edge_order);
}

std::vector<Tensor> gradient(const Tensor& self, c10::ArrayRef<Scalar> spacing, IntArrayRef dim, int64_t edge_order) {
  pre_check_gradient(self,
                     c10::optional<int64_t>(spacing.size()),
                     c10::optional<IntArrayRef>(dim),
                     edge_order);
  return gradient_helper_float(self, spacing, dim, edge_order);
}

std::vector<Tensor> gradient(const Tensor& self, ArrayRef<Scalar> spacing, c10::optional<int64_t> dim, int64_t edge_order) {
  const auto processed_dim = gradient_dim_preprocess(self, dim);
  pre_check_gradient(self,
                     c10::optional<int64_t>(spacing.size()),
                     dim.has_value() ? c10::optional<IntArrayRef>(processed_dim) : c10::nullopt,
                     edge_order);
  return gradient_helper_float(self, spacing, processed_dim, edge_order);
}

std::vector<Tensor> gradient(const Tensor& self, const Scalar& unit_size, IntArrayRef dim, int64_t edge_order) {
  // When spacing is given as scalar, while dim is given as IntArrayRef, scalar value need to
  // be taken as unit size at every given dimension element of - dim.
  std::vector<Scalar> spacing(dim.size(), unit_size);
  pre_check_gradient(self,
                     c10::optional<int64_t>(spacing.size()),
                     c10::optional<IntArrayRef>(dim),
                     edge_order);
  return gradient_helper_float(self, spacing, dim, edge_order);
}

std::vector<Tensor> gradient(const Tensor& self, const c10::optional<Scalar>& unit_size, c10::optional<int64_t> dim, int64_t edge_order) {
  const auto processed_dim = gradient_dim_preprocess(self, dim);
  // When unit_size not provided, it is always assumed to be equal to 1.
  // When dim has integer value it implies we are looking for gradient in the specific direction, however when
  // it is not provided, it means we are interested to find gradient in all directions.
  std::vector<Scalar> spacing(dim.has_value() ? 1 : self.dim(),
                              unit_size.has_value() ? unit_size.value() : 1.0) ;
  pre_check_gradient(self,
                     unit_size.has_value() ?  c10::optional<int64_t>(spacing.size()) : c10::nullopt,
                     dim.has_value() ? c10::optional<IntArrayRef>(processed_dim) : c10::nullopt,
                     edge_order);
  return gradient_helper_float(self, spacing, processed_dim, edge_order);
}

std::vector<Tensor> gradient(const Tensor& self, IntArrayRef dim, int64_t edge_order) {
  std::vector<Scalar> spacing(dim.size(), 1.0) ;
  pre_check_gradient(self,
                     c10::optional<int64_t>(spacing.size()),
                     c10::optional<IntArrayRef>(dim),
                     edge_order);
  return gradient_helper_float(self, spacing, dim, edge_order);
}

// ALL REDUCE #################################################################

inline ScalarType get_dtype_from_result(Tensor& result, optional<ScalarType> dtype) {
  TORCH_CHECK(result.defined(), "Cannot create a new tensor inside a reduction op. You likely tried to call an operator with an out argument but the out argument was an undefined tensor.");
  if (dtype.has_value()) {
    return dtype.value();
  } else {
    return result.scalar_type();
  }
}

inline ScalarType get_dtype_from_self(const Tensor& self, optional<ScalarType> dtype,
                            bool promote_integers) {
  if (dtype.has_value()) {
    return dtype.value();
  }
  ScalarType src_type = self.scalar_type();
  if (promote_integers && at::isIntegralType(src_type, /*includeBool=*/true)) {
    return kLong;
  }
  return src_type;
}

Tensor& sum_out(const Tensor& self, IntArrayRef dim,
                       bool keepdim, optional<ScalarType> opt_dtype, Tensor& result) {
  ScalarType dtype = get_dtype_from_result(result, opt_dtype);
  auto iter = make_reduction("sum", result, self, dim, keepdim, dtype);
  if (iter.numel() == 0) {
    result.zero_();
  } else {
    sum_stub(iter.device_type(), iter);
  }
  return result;
}

Tensor sum(const Tensor &self, c10::optional<ScalarType> dtype) {
  return at::native::sum(self, std::vector<int64_t>{}, false, dtype);
}

Tensor sum(const Tensor& self, IntArrayRef dim, bool keepdim, c10::optional<ScalarType> opt_dtype) {
  ScalarType dtype = get_dtype_from_self(self, opt_dtype, true);
  Tensor result = create_reduction_result(self, dim, keepdim, dtype);
  return at::native::sum_out(self, dim, keepdim, dtype, result);
}

Tensor sum(const Tensor& self, DimnameList dim, bool keepdim, c10::optional<ScalarType> dtype) {
  return at::sum(self, dimnames_to_positions(self, dim), keepdim, dtype);
}

Tensor& sum_out(const Tensor& self, DimnameList dim,
                bool keepdim, optional<ScalarType> opt_dtype, Tensor& result) {
  return at::sum_out(result, self, dimnames_to_positions(self, dim), keepdim, opt_dtype);
}

Tensor& nansum_out(const Tensor& self, IntArrayRef dim,
                       bool keepdim, optional<ScalarType> opt_dtype, Tensor& result) {
  TORCH_CHECK(!c10::isComplexType(self.scalar_type()), "nansum does not support complex inputs");
  // For integral types, use existing sum as
  // integral types don't have `Nan`.
  if (c10::isIntegralType(self.scalar_type(), true)){
    return at::sum_out(result, self, dim, keepdim, opt_dtype);
  }

  ScalarType dtype = get_dtype_from_result(result, opt_dtype);
  auto iter = make_reduction("nansum", result, self, dim, keepdim, dtype);
  if (iter.numel() == 0) {
    result = result.zero_();
  } else {
    nansum_stub(iter.device_type(), iter);
  }
  return result;
}

Tensor nansum(const Tensor &self, c10::optional<ScalarType> dtype) {
  return at::native::nansum(self, std::vector<int64_t>{}, false, dtype);
}

Tensor nansum(const Tensor& self, IntArrayRef dim, bool keepdim, c10::optional<ScalarType> opt_dtype) {
  ScalarType dtype = get_dtype_from_self(self, opt_dtype, true);
  Tensor result = create_reduction_result(self, dim, keepdim, dtype);
  return at::native::nansum_out(self, dim, keepdim, dtype, result);
}

static Tensor& prod_out_impl(Tensor& result, const Tensor& self, IntArrayRef dim,
                        bool keepdim, c10::optional<ScalarType> opt_dtype) {
  ScalarType dtype = get_dtype_from_result(result, opt_dtype);
  auto iter = make_reduction("prod", result, self, dim, keepdim, dtype);
  if (iter.numel() == 0) {
    result.fill_(1);
  } else {
    prod_stub(iter.device_type(), iter);
  }
  return result;
}

// NOTE: this could be implemented via diag and sum, but this has perf problems,
// see https://github.com/pytorch/pytorch/pull/47305,
Tensor trace_cpu(const Tensor& self) {
  Tensor result;
  // Returns the ScalarType of the self tensor if the tensor is non integral type
  // In the case, self is an integer type tensor, at::kLong is return since promote_integers
  // is set to true
  ScalarType dtype = get_dtype_from_self(self, c10::nullopt, true);
  result = at::empty({}, self.options().dtype(dtype));
  AT_DISPATCH_ALL_TYPES_AND_COMPLEX(self.scalar_type(), "trace", [&] {
    using accscalar_t = at::acc_type<scalar_t, false>;
    accscalar_t sum = 0;
    const auto* t_data = self.data_ptr<scalar_t>();

    int64_t t_stride_0, t_stride_1, t_diag_size;

    TORCH_CHECK(self.dim() == 2, "trace: expected a matrix, but got tensor with dim ", self.dim());

    t_stride_0 = self.stride(0);
    t_stride_1 = self.stride(1);

    t_diag_size = std::min(self.size(0), self.size(1));
    for (int64_t i = 0; i < t_diag_size; i++) {
      sum += t_data[i * (t_stride_0 + t_stride_1)];
    }

    c10::guts::if_constexpr<std::is_integral<accscalar_t>::value>(
      // all integer types get promoted to kLong
      [&] (auto _) { *result.data_ptr<int64_t>() = _(sum); },  // then-case, invalid for non-integral types
      [&] (auto _) { *result.data_ptr<scalar_t>() = _(sum); }  // else-case, invalid for integral types
    );
  });

  return result;
}

Tensor prod(const Tensor& self, int64_t dim, bool keepdim, c10::optional<ScalarType> opt_dtype) {
  ScalarType dtype = get_dtype_from_self(self, opt_dtype, true);
  Tensor result = create_reduction_result(self, dim, keepdim, dtype);
  native::prod_out_impl(result, self, dim, keepdim, dtype);
  return result;
}

Tensor prod(const Tensor &self, c10::optional<ScalarType> opt_dtype) {
  ScalarType dtype = get_dtype_from_self(self, opt_dtype, true);
  Tensor result = create_reduction_result(self, {}, false, dtype);
  return at::native::prod_out_impl(result, self, {}, false, dtype);
}

Tensor& prod_out(const Tensor& self, int64_t dim, bool keepdim, c10::optional<ScalarType> dtype, Tensor& result) {
  return at::native::prod_out_impl(result, self, dim, keepdim, dtype);
}

Tensor prod(const Tensor& self, Dimname dim, bool keepdim, c10::optional<ScalarType> dtype) {
  return at::prod(self, dimname_to_position(self, dim), keepdim, dtype);
}

Tensor& prod_out(const Tensor& self, Dimname dim,
                 bool keepdim, optional<ScalarType> opt_dtype, Tensor& result) {
  return at::prod_out(result, self, dimname_to_position(self, dim), keepdim, opt_dtype);
}

Tensor &mean_out_cpu_gpu(const Tensor &self, IntArrayRef dim,
                 bool keepdim, c10::optional<ScalarType> opt_dtype, Tensor &result) {
  ScalarType scalarType = opt_dtype.has_value() ? opt_dtype.value() : self.scalar_type();
  TORCH_CHECK(
      at::isFloatingType(scalarType) || at::isComplexType(scalarType),
      "Can only calculate the mean of floating types. Got ",
      toString(scalarType),
      " instead.");
  ScalarType dtype = get_dtype_from_result(result, opt_dtype);
  // TODO: the TensorIterator reduction implementation of mean
  // (mean_kernel_impl()) is unvectorized and leads to very poor performance
  // for production workloads. Once that's fixed, the following code can be used
  // in lieu of the sum + divide implementation below.
  if (self.device().is_cpu()) {
    int64_t dim_prod = 1;
    if (dim.size() == 0 || self.ndimension() == 0) {
      dim_prod = self.numel();
    } else {
      for (auto d : dim) {
        dim_prod *= self.size(d);
      }
    }
    at::sum_out(result, self, dim, keepdim, dtype).div_(dim_prod);
    return result;
  }

  auto iter = make_reduction("mean", result, self, dim, keepdim, dtype);
  if (iter.numel() == 0) {
    result.fill_(std::numeric_limits<double>::quiet_NaN());
  } else {
    mean_stub(iter.device_type(), iter);
  }
  return result;
}

Tensor mean_cpu_gpu(const Tensor &self, optional<ScalarType> dtype) {
  return at::native::mean_cpu_gpu(self, IntArrayRef{}, false, dtype);
}

Tensor mean_cpu_gpu(const Tensor& self, IntArrayRef dim, bool keepdim, optional<ScalarType> opt_dtype) {
  ScalarType dtype = get_dtype_from_self(self, opt_dtype, true);
  Tensor result = create_reduction_result(self, dim, keepdim, dtype);
  return at::native::mean_out_cpu_gpu(self, dim, keepdim, dtype, result);
}

Tensor mean(const Tensor& self, DimnameList dim, bool keepdim, optional<ScalarType> dtype) {
  return at::mean(self, dimnames_to_positions(self, dim), keepdim, dtype);
}

Tensor& mean_out(const Tensor& self, DimnameList dim,
                 bool keepdim, c10::optional<ScalarType> opt_dtype, Tensor& result) {
  return at::mean_out(result, self, dimnames_to_positions(self, dim), keepdim, opt_dtype);
}

static Tensor squeeze_multiple(const Tensor& self, IntArrayRef dims) {
  int ndims = self.sizes().size();
  auto dims_to_squeeze = at::dim_list_to_bitset(dims, ndims);
  Tensor result = self;
  for (int i = ndims - 1; i >= 0; --i) {
    if (dims_to_squeeze[i]) {
      result = result.squeeze(i);
    }
  }
  return result;
}

static Tensor& logsumexp_out_impl(Tensor& result, const Tensor& self, IntArrayRef dims, bool keepdim) {
  // can't take max of empty tensor
  if (self.numel() != 0) {
    auto maxes = at::amax(self, dims, true);
    auto maxes_squeezed = (keepdim ? maxes : squeeze_multiple(maxes, dims));
    maxes_squeezed.masked_fill_(maxes_squeezed.abs() == INFINITY, 0);
    at::sum_out(result, (self - maxes).exp_(), dims, keepdim);
    result.log_().add_(maxes_squeezed);
  } else {
    at::sum_out(result, at::exp(self), dims, keepdim);
    result.log_();
  }
  return result;
}

Tensor& logsumexp_out(const Tensor& self, IntArrayRef dims, bool keepdim, Tensor& result) {
  {
    NoNamesGuard guard;
    logsumexp_out_impl(result, self, dims, keepdim);
  }
  namedinference::propagate_names_for_reduction(result, self, dims, keepdim);
  return result;
}

Tensor logsumexp(const Tensor& self, IntArrayRef dims, bool keepdim) {
  Tensor result = at::empty({0}, self.options());
  return at::native::logsumexp_out(self, dims, keepdim, result);
}
Tensor logsumexp(const Tensor& self, DimnameList dims, bool keepdim) {
  return at::logsumexp(self, dimnames_to_positions(self, dims), keepdim);
}

Tensor& logsumexp_out(const Tensor& self, DimnameList dims, bool keepdim, Tensor& result) {
  return at::logsumexp_out(result, self, dimnames_to_positions(self, dims), keepdim);
}

static Tensor& norm_out(Tensor &result, const Tensor &self, const optional<Scalar>& opt_p,
                               IntArrayRef dim, bool keepdim, optional<ScalarType> opt_dtype) {
  auto p = opt_p.value_or(2.0).to<double>();
  TORCH_CHECK(self.device().is_cpu() || self.is_cuda(),
              "norm only supports CPU and CUDA device types, but got: ", self.device().type());
  TORCH_CHECK(self.layout() == Layout::Strided,
              "norm only supports strided layout, but got: ", self.layout());

  ScalarType in_dtype = opt_dtype.has_value() ? opt_dtype.value() : self.scalar_type();
  TORCH_CHECK(
      at::isFloatingType(in_dtype) || at::isComplexType(in_dtype),
      "Can only calculate the norm of floating point and complex dtypes. Got ",
      toString(in_dtype),
      " instead.");

  ScalarType out_dtype = result.defined() ? result.scalar_type() : (opt_dtype.has_value() ? opt_dtype.value() : toValueType(self.scalar_type()));

// omit in_dtype in the following call, to avoid make_reduction explicitly casting input to out_dtype
  auto iter = isComplexType(self.scalar_type()) ?
      make_reduction("norm", result, self, dim, keepdim, in_dtype, out_dtype) :
      make_reduction("norm", result, self, dim, keepdim, out_dtype);

  if (iter.numel() == 0) {
    result.zero_();
  } else {
    norm_stub(iter.device_type(), iter, p);
  }
  return result;
}

static inline Tensor _norm(const Tensor &self, const Scalar& p) {
  if (self.is_sparse()) {
    // Sparse tensors need a different implementation because their values
    // are accessed with a different API than strided tensors
    return at::native_norm(self, p);
  } else {
    TORCH_CHECK(self.device().is_cpu() || self.is_cuda(),
                "norm only supports CPU AND CUDA device type, got: ", self.device().type());
    TORCH_CHECK(self.layout() == Layout::Strided,
                "norm only supports strided layout, got: ", self.layout());
    TORCH_CHECK(at::isFloatingType(self.scalar_type()) || at::isComplexType(self.scalar_type()),
                "norm only supports floating-point dtypes");

    ScalarType dtype = toValueType(self.scalar_type());
    Tensor result = create_reduction_result(self, IntArrayRef{}, false, dtype);
    return at::native::norm_out(result, self, p, IntArrayRef{}, false, c10::nullopt);
  }
}

Tensor &norm_out(const Tensor& self, const optional<Scalar>& p, IntArrayRef dim, bool keepdim, ScalarType dtype, Tensor& result) {
  return at::native::norm_out(result, self, p, dim, keepdim, optional<ScalarType>(dtype));
}

Tensor &norm_out(const Tensor& self, const optional<Scalar>& p, IntArrayRef dim, bool keepdim, Tensor& result) {
  return at::native::norm_out(result, self, p, dim, keepdim, c10::nullopt);
}

static Tensor norm(const Tensor& self, const optional<Scalar>& p, IntArrayRef dim, bool keepdim,
            optional<ScalarType> opt_dtype) {
  if (self.is_sparse()) {
    // Sparse tensors need a different implementation because their values
    // are accessed with a different API than strided tensors
    return at::native_norm(self, p, dim, keepdim, opt_dtype);
  } else {
    ScalarType out_dtype = value_or_else(opt_dtype, [&] {return toValueType(self.scalar_type());});
    Tensor result = create_reduction_result(self, dim, keepdim, out_dtype);
    return at::native::norm_out(result, self, p, dim, keepdim, opt_dtype);
  }
}

Tensor norm(const Tensor& self, const optional<Scalar>& p, IntArrayRef dim, bool keepdim, ScalarType dtype) {
  return at::native::norm(self, p, dim, keepdim, optional<ScalarType>(dtype));
}

Tensor norm(const Tensor& self, const optional<Scalar>& p, ScalarType dtype) {
  return at::native::norm(self, p, IntArrayRef{}, false, optional<ScalarType>(dtype));
}

Tensor norm(const Tensor& self, const optional<Scalar>& p, IntArrayRef dim, bool keepdim) {
  return at::native::norm(self, p, dim, keepdim, c10::nullopt);
}

// leave it so we support sparse tensors
Tensor norm(const Tensor& self, const Scalar& p) {
  return at::native::_norm(self, p);
}

// Note [all, any : uint8 compatibility]:
// ~~~~~~~~~~~~~~~~~~~~~~~~~~~~~~~~~~~~~~~~
// For NumPy comptability, `all` and `any` return
// Tensor of dtype `bool`. However for compatibility reason,
// for `uint8`, they return Tensor of same dtype `uint8`.
// Reference: https://github.com/pytorch/pytorch/pull/47878#issuecomment-747108561
inline const Tensor & _all(const Tensor & result, TensorIterator & iter) {
  if (iter.numel() == 0) {
    result.fill_(1);
  } else {
    and_stub(iter.device_type(), iter);
  }

  return result;
}

inline TensorIterator get_allany_iter(
    const Tensor& self,
    const Tensor& result,
    IntArrayRef dims,
    bool keepdim) {
  if (self.is_cuda()) {
    // As CUDA supports dynamic type casting, we use this overload of
    // `make_reduction`, which doesn't cast input to the result type i.e. kBool.,
    // otherwise we use the overload below which casts the input to kBool (which is
    // an extra operation).
    return meta::make_reduction(self, result, dims, keepdim, self.scalar_type());
  }
  return meta::make_reduction_from_out_ty(
      self, result, dims, keepdim, result.scalar_type());
}

Tensor all(const Tensor& self) {
  Tensor result;

  auto out_dtype =
      meta::check_allany_and_get_output_dtype("all", self, result, {}, false);
  auto shape = meta::get_reduction_shape(self, {}, false);

  result = at::empty(shape, self.options().dtype(out_dtype));
  auto iter = get_allany_iter(self, result, {}, false);

  return _all(result, iter);
}

TORCH_IMPL_FUNC(all_out)
(const Tensor& self, int64_t dim, bool keepdim, const Tensor& result) {
<<<<<<< HEAD
  auto iter = get_allany_iter(self, result, dim, keepdim);
=======
  dim = maybe_wrap_dim(dim, self.dim());
  auto iter = get_reduction_iter(self, result, dim, keepdim);
>>>>>>> 77bc4f55
  auto mut_result = const_cast<Tensor&>(result);
  if (!_dimreduce_return_trivial(mut_result, self, 1, dim, keepdim)) {
    _all(mut_result, iter);
  }
}

inline const Tensor & _any(const Tensor & result, TensorIterator & iter) {
  if (iter.numel() == 0) {
    result.fill_(0);
  } else {
    or_stub(iter.device_type(), iter);
  }

  return result;
}

Tensor any(const Tensor& self) {
  Tensor result;

  auto out_dtype =
      meta::check_allany_and_get_output_dtype("any", self, result, {}, false);
  auto shape = meta::get_reduction_shape(self, {}, false);

  result = at::empty(shape, self.options().dtype(out_dtype));
  auto iter = get_allany_iter(self, result, {}, false);

  return _any(result, iter);
}

TORCH_IMPL_FUNC(any_out)
(const Tensor& self, int64_t dim, bool keepdim, const Tensor& result) {
<<<<<<< HEAD
  auto iter = get_allany_iter(self, result, dim, keepdim);
=======
  dim = maybe_wrap_dim(dim, self.dim());
  auto iter = get_reduction_iter(self, result, dim, keepdim);
>>>>>>> 77bc4f55
  auto mut_result = const_cast<Tensor&>(result);
  if (!_dimreduce_return_trivial(mut_result, self, 0, dim, keepdim)) {
    _any(mut_result, iter);
  }
}

Tensor &amin_out(const Tensor& self, IntArrayRef dim, bool keepdim, Tensor& result) {
  TORCH_CHECK(self.scalar_type() == result.scalar_type(), "Expected the dtype for input and out to match, but got ",
              self.scalar_type(), " for input's dtype and ",  result.scalar_type(), " for out's dtype.");
  if (self.numel() == 0) {
    zero_numel_check_dims(self, dim, "amin()");
  }

  auto iter = make_reduction("amin", result, self, dim, keepdim, self.scalar_type());
  if (iter.numel() != 0) {
    min_values_stub(iter.device_type(), iter);
  }
  return result;
}

Tensor amin(const Tensor& self, IntArrayRef dim, bool keepdim) {
  Tensor result = at::empty({0}, self.options());
  return at::amin_out(result, self, dim, keepdim);
}

Tensor &amax_out(const Tensor& self, IntArrayRef dim, bool keepdim, Tensor& result) {
  TORCH_CHECK(self.scalar_type() == result.scalar_type(), "Expected the dtype for input and out to match, but got ",
              self.scalar_type(), " for input's dtype and ",  result.scalar_type(), " for out's dtype.");
  if (self.numel() == 0) {
    zero_numel_check_dims(self, dim, "amax()");
  }

  auto iter = make_reduction("amax", result, self, dim, keepdim, self.scalar_type());
  if (iter.numel() != 0) {
    max_values_stub(iter.device_type(), iter);
  }
  return result;
}

Tensor amax(const Tensor& self, IntArrayRef dim, bool keepdim) {
  Tensor result = at::empty({0}, self.options());
  return at::amax_out(result, self, dim, keepdim);
}

Tensor& argmax_out(const Tensor& self, c10::optional<int64_t> dim, bool keepdim, Tensor& result) {
  c10::MaybeOwned<Tensor> in;
  if (dim) {
    auto sizes = self.sizes();
    zero_numel_check_dims(self, dim.value(), "argmax()");

    auto wrap_dim = maybe_wrap_dim(dim.value(), self.dim());
    if (sizes[wrap_dim] == 1) {
      if (keepdim) {
        result = at::zeros(sizes, self.options().dtype(at::kLong));
      } else {
        auto sizes_vec = sizes.vec();
        sizes_vec.erase(sizes_vec.begin() + wrap_dim);
        result = at::zeros(sizes_vec, self.options().dtype(at::kLong));
      }
      return result;
    }
    in = c10::MaybeOwned<Tensor>::borrowed(self);
  } else {
    TORCH_CHECK_INDEX(self.numel() != 0, "argmax_out(): Expected reduction dim to be specified for input.numel() == 0.");
    in = c10::MaybeOwned<Tensor>::owned(self.reshape({-1}));
    keepdim = false;
  }
  auto itr = make_reduction("argmax", result, *in, dim.value_or(0), keepdim,
      self.scalar_type(), at::kLong);
  if (itr.numel() != 0) {
    argmax_stub(itr.device_type(), itr);
  }
  return result;
}

Tensor argmax(const Tensor& self, c10::optional<int64_t> dim, bool keepdims) {
  Tensor result = at::empty({0}, self.options().dtype(at::kLong));
  return at::native::argmax_out(self, dim, keepdims, result);
}

Tensor& argmin_out(const Tensor& self, c10::optional<int64_t> dim, bool keepdim, Tensor& result) {
  c10::MaybeOwned<Tensor> in;
  if (dim) {
    auto sizes = self.sizes();
    zero_numel_check_dims(self, dim.value(), "argmin()");

    auto wrap_dim = maybe_wrap_dim(dim.value(), self.dim());
    if (sizes[wrap_dim] == 1) {
      if (keepdim) {
        result = at::zeros(sizes, self.options().dtype(at::kLong));
      } else {
        auto sizes_vec = sizes.vec();
        sizes_vec.erase(sizes_vec.begin() + wrap_dim);
        result = at::zeros(sizes_vec, self.options().dtype(at::kLong));
      }
      return result;
    }
    in = c10::MaybeOwned<Tensor>::borrowed(self);
  } else {
    TORCH_CHECK_INDEX(self.numel() != 0, "argmin_out(): Expected reduction dim to be specified for input.numel() == 0.");
    in = c10::MaybeOwned<Tensor>::owned(self.reshape({-1}));
    keepdim = false;
  }
  auto itr = make_reduction("argmin", result, *in, dim.value_or(0), keepdim,
      self.scalar_type(), at::kLong);
  if (itr.numel() != 0) {
    argmin_stub(itr.device_type(), itr);
  }
  return result;
}

Tensor argmin(const Tensor& self, c10::optional<int64_t> dim, bool keepdims) {
  Tensor result = at::empty({0}, self.options().dtype(at::kLong));
  return at::native::argmin_out(self, dim, keepdims, result);
}

static double std_var_all_cpu(const Tensor& self, int64_t correction, bool take_sqrt) {
  const auto dtype = self.scalar_type();
  TORCH_CHECK(dtype == kDouble || dtype == kFloat,
              "std_var_all: Unsupported dtype ", dtype);

  auto mean = self.mean().item<double>();
  auto iter = TensorIteratorConfig()
      .add_input(self)
      .build();

  auto reduction = [&](int64_t begin, int64_t end, double thread_sum) {
    AT_DISPATCH_FLOATING_TYPES(iter.common_dtype(), "std_var_all_cpu", [&] {
      iter.serial_for_each([&] (char** data, const int64_t* strides, int64_t size0, int64_t size1) {
        const double local_mean = mean;
        const int64_t inner_stride = strides[0];
        const int64_t outer_stride = strides[1];

        double local_sum = 0.0;
        for (int64_t i = 0; i < size1; ++i) {
          const char* row_ptr = data[0] + outer_stride * i;
          for (int64_t j = 0; j < size0; ++j) {
            const auto ptr = reinterpret_cast<const scalar_t*>(row_ptr + inner_stride * j);
            auto dx = (static_cast<double>(*ptr) - local_mean);
            local_sum += dx * dx;
          }
        }
        thread_sum += local_sum;
      }, {begin, end});
    });

    return thread_sum;
  };

  // ((x - mean)**2).sum()
  const double sum_dx2 = at::parallel_reduce(
      0, iter.numel(), at::internal::GRAIN_SIZE, 0.0, reduction, std::plus<>{});

  const auto var = [&] () __ubsan_ignore_float_divide_by_zero__ {
    return sum_dx2 / std::max(int64_t{0}, self.numel() - correction);
  }();
  const auto result = take_sqrt ? std::sqrt(var) : var;

  if (dtype == kFloat) {
    // Convert to infinity if out of range for a float.
    // Doing it now prevents checked_convert failing later
    return static_cast<float>(result);
  }
  return result;
}

static Tensor& std_var_out(
    const char* fname, Tensor& result, const Tensor& self,
    c10::optional<IntArrayRef> dim, c10::optional<int64_t> correction_opt,
    bool keepdim, bool take_sqrt) {
  TORCH_CHECK(self.device().is_cpu() || self.device().is_cuda(),
              "std and var only supports tensors on a CPU or CUDA device, but got: ",
              self.device().type());
  TORCH_CHECK(self.layout() == Layout::Strided,
              "std and var only supports strided layout, got: ", self.layout());
  TORCH_CHECK(at::isFloatingType(self.scalar_type()) || at::isComplexType(self.scalar_type()),
              "std and var only support floating point and complex dtypes");

  if (at::isComplexType(self.scalar_type())) {
    // For complex, calculate variance of real and imaginary components
    // seperately then add to get overall variance.
    ScalarType dtype = c10::toValueType(get_dtype_from_result(result, {}));
    Tensor real_in = at::real(self);
    Tensor real_out = at::empty({0}, self.options().dtype(dtype));
    std_var_out(
        fname,
        real_out,
        real_in,
        dim,
        correction_opt,
        keepdim,
        /*take_sqrt=*/false);

    Tensor imag_in = at::imag(self);
    Tensor imag_out = at::empty({0}, self.options().dtype(dtype));
    std_var_out(
        fname,
        imag_out,
        imag_in,
        dim,
        correction_opt,
        keepdim,
        /*take_sqrt=*/false);

    at::add_out(result, real_out, imag_out);
    if (take_sqrt) {
      at::sqrt_out(result, result);
    }
    return result;
  }

  // Computation for floating point
  const auto correction = correction_opt.value_or(1);
  ScalarType dtype = get_dtype_from_result(result, {});
  auto iter = make_reduction(fname, result, self, dim, keepdim, dtype);

  if (iter.numel() == 0) {
    // Trivial reduction
    result.fill_(std::numeric_limits<double>::quiet_NaN());
    return result;
  } else if (
      result.numel() == 1 && iter.device_type() == kCPU &&
      iter.common_dtype() != kBFloat16 && iter.common_dtype() != kHalf) {
    // NOTE: CPU performance significantly regressed when attempting to port to
    // ATen,
    //   so all-reduce has a custom implementation.
    //   See https://github.com/pytorch/pytorch/pull/43858.
    result.fill_(std_var_all_cpu(self, correction, take_sqrt));
  } else {
    std_var_stub(iter.device_type(), iter, correction, take_sqrt);
  }
  return result;
}

static std::tuple<Tensor&, Tensor&> std_var_mean_out(
    const char* fname, Tensor& result1, Tensor& result2, const Tensor& self,
    c10::optional<IntArrayRef> dim, c10::optional<int64_t> correction_opt,
    bool keepdim, bool take_sqrt) {
  AT_ASSERT(result1.defined() && result2.defined());
  TORCH_CHECK(self.device().is_cpu() || self.is_cuda(),
              fname, " only supports tensors on a CPU or CUDA device, got: ",
              self.device().type());
  TORCH_CHECK(self.layout() == Layout::Strided,
              fname, " only supports strided layout, got: ", self.layout());
  TORCH_CHECK(at::isFloatingType(self.scalar_type()) || at::isComplexType(self.scalar_type()),
              fname, " only support floating point and complex dtypes");
  TORCH_CHECK(result1.scalar_type() == c10::toValueType(result2.scalar_type()),
              fname, " expected result1 to be real and match the precision of result2. Got ",
              result1.scalar_type(), " and ", result2.scalar_type(), ".");

  if (at::isComplexType(self.scalar_type())) {
    // For complex, calculate for real and imaginary components seperately then combine as:
    // variance = var_real + var_imag
    // mean = mean_real + j * mean_imag
    ScalarType dtype = c10::toValueType(get_dtype_from_result(result1, {}));
    Tensor real_in = at::real(self);
    Tensor real_out_var = at::empty({0}, self.options().dtype(dtype));
    Tensor real_out_mean = at::empty({0}, self.options().dtype(dtype));
    std_var_mean_out(
        fname,
        real_out_var,
        real_out_mean,
        real_in,
        dim,
        correction_opt,
        keepdim,
        /*take_sqrt=*/false);

    Tensor imag_in = at::imag(self);
    Tensor imag_out_var = at::empty({0}, self.options().dtype(dtype));
    Tensor imag_out_mean = at::empty({0}, self.options().dtype(dtype));
    std_var_mean_out(
        fname,
        imag_out_var,
        imag_out_mean,
        imag_in,
        dim,
        correction_opt,
        keepdim,
        /*take_sqrt=*/false);

    at::add_out(result1, real_out_var, imag_out_var);
    if (take_sqrt) {
      at::sqrt_out(result1, result1);
    }
    at::complex_out(result2, real_out_mean, imag_out_mean);
    return std::tuple<Tensor&, Tensor&>(result1, result2);
  }

  // Computation for floating point
  const auto correction = correction_opt.value_or(1);
  ScalarType dtype = get_dtype_from_result(result1, {});
  auto iter =
      make_reduction(fname, result1, result2, self, dim, keepdim, dtype);

  if (iter.numel() == 0) {
    // Trivial reduction
    result1.fill_(std::numeric_limits<double>::quiet_NaN());
    result2.fill_(std::numeric_limits<double>::quiet_NaN());
  } else {
    std_var_stub(iter.device_type(), iter, correction, take_sqrt);
  }
  return std::tuple<Tensor&, Tensor&>(result1, result2);
}

std::tuple<Tensor, Tensor> var_mean(
    const Tensor& self, IntArrayRef dim, bool unbiased, bool keepdim) {
  return at::var_mean(self, /*dim=*/c10::optional<IntArrayRef>(dim),
                      /*correction=*/int64_t{unbiased ? 1 : 0}, keepdim);
}

std::tuple<Tensor, Tensor> std_mean(
    const Tensor& self, IntArrayRef dim, bool unbiased, bool keepdim) {
  return at::std_mean(self, /*dim=*/c10::optional<IntArrayRef>(dim),
                      /*correction=*/int64_t{unbiased ? 1 : 0}, keepdim);
}

std::tuple<Tensor, Tensor> std_mean(const Tensor& self, bool unbiased) {
  return at::std_mean(
      self, /*dim=*/c10::nullopt, /*correction=*/int64_t{unbiased ? 1 : 0});
}

std::tuple<Tensor, Tensor> var_mean(const Tensor& self, bool unbiased) {
  return at::var_mean(
      self, /*dim=*/c10::nullopt, /*correction=*/int64_t{unbiased ? 1 : 0});
}

std::tuple<Tensor&, Tensor&> var_mean_out(
    Tensor& result1, Tensor& result2, const Tensor& self, IntArrayRef dim,
    int64_t correction, bool keepdim) {
  return std_var_mean_out(
      "var_mean", result1, result2, self, dim, correction, keepdim, false);
}

static TensorOptions options_to_value_type(TensorOptions opts) {
  auto scalar_type = typeMetaToScalarType(opts.dtype());
  return opts.dtype(c10::toValueType(scalar_type));
}

std::tuple<Tensor, Tensor> var_mean(
    const Tensor& self, c10::optional<IntArrayRef> dim,
    c10::optional<int64_t> correction, bool keepdim) {
  Tensor result1 = at::empty({0}, options_to_value_type(self.options()));
  Tensor result2 = at::empty({0}, self.options());
  return std_var_mean_out(
      "var_mean", result1, result2, self, dim, correction, keepdim, false);
}

std::tuple<Tensor, Tensor> std_mean(
    const Tensor& self, c10::optional<IntArrayRef> dim,
    c10::optional<int64_t> correction, bool keepdim) {
  Tensor result1 = at::empty({0}, options_to_value_type(self.options()));
  Tensor result2 = at::empty({0}, self.options());
  return std_var_mean_out(
      "std_mean", result1, result2, self, dim, correction, keepdim, true);
}

Tensor var(const Tensor& self, bool unbiased) {
  return at::var(
      self, /*dim=*/c10::nullopt, /*correction=*/int64_t{unbiased ? 1 : 0});
}

Tensor var(const Tensor& self, IntArrayRef dim, bool unbiased, bool keepdim) {
  return at::var(self, /*dim=*/c10::optional<IntArrayRef>(dim),
                 /*correction=*/int64_t{unbiased ? 1 : 0}, keepdim);
}

Tensor& var_out(const Tensor& self, IntArrayRef dim, bool unbiased, bool keepdim, Tensor& result) {
  return at::var_out(result, self, /*dim=*/c10::optional<IntArrayRef>(dim),
                     /*correction=*/int64_t{unbiased ? 1 : 0}, keepdim);
}

Tensor std(const Tensor& self, bool unbiased) {
  return at::std(
      self, /*dim=*/c10::nullopt, /*correction=*/int64_t{unbiased ? 1 : 0});
}

Tensor std(const Tensor& self, IntArrayRef dim, bool unbiased, bool keepdim) {
  return at::std(self, /*dim=*/c10::optional<IntArrayRef>(dim),
                 /*correction=*/int64_t{unbiased ? 1 : 0}, keepdim);
}

Tensor& std_out(const Tensor& self, IntArrayRef dim, bool unbiased, bool keepdim, Tensor& result) {
  return at::std_out(result, self, /*dim=*/c10::optional<IntArrayRef>(dim),
                     /*correction=*/int64_t{unbiased ? 1 : 0}, keepdim);
}

Tensor std(const Tensor& self, c10::optional<IntArrayRef> dim,
           c10::optional<int64_t> correction, bool keepdim) {
  Tensor result = at::empty({0}, options_to_value_type(self.options()));
  return std_var_out("std", result, self, dim, correction, keepdim, true);
}

Tensor& std_out(
    const Tensor& self, c10::optional<IntArrayRef> dim,
    c10::optional<int64_t> correction, bool keepdim, Tensor& result) {
  return std_var_out("std", result, self, dim, correction, keepdim, true);
}

Tensor& var_out(
    const Tensor& self, c10::optional<IntArrayRef> dim,
    c10::optional<int64_t> correction, bool keepdim, Tensor& result) {
  return std_var_out("var", result, self, dim, correction, keepdim, false);
}

Tensor var(
    const Tensor& self, c10::optional<IntArrayRef> dim,
    c10::optional<int64_t> correction, bool keepdim) {
  Tensor result = at::empty({0}, options_to_value_type(self.options()));
  return std_var_out("var", result, self, dim, correction, keepdim, false);
}

Tensor std(const Tensor& self, DimnameList dim, bool unbiased, bool keepdim) {
  return at::std(self, dimnames_to_positions(self, dim), unbiased, keepdim);
}

Tensor& std_out(const Tensor& self, DimnameList dim, bool unbiased, bool keepdim, Tensor& result) {
  return at::std_out(result, self, dimnames_to_positions(self, dim), unbiased, keepdim);
}

Tensor var(const Tensor& self, DimnameList dim, bool unbiased, bool keepdim) {
  return at::var(self, dimnames_to_positions(self, dim), unbiased, keepdim);
}

Tensor& var_out(const Tensor& self, DimnameList dim, bool unbiased, bool keepdim, Tensor& result) {
  return at::var_out(
      result, self, dimnames_to_positions(self, dim), unbiased, keepdim);
}

std::tuple<Tensor,Tensor> var_mean(const Tensor& self, DimnameList dim, bool unbiased, bool keepdim) {
  return at::var_mean(self, dimnames_to_positions(self, dim), unbiased, keepdim);
}

std::tuple<Tensor,Tensor> std_mean(const Tensor& self, DimnameList dim, bool unbiased, bool keepdim) {
  return at::std_mean(self, dimnames_to_positions(self, dim), unbiased, keepdim);
}

Tensor std(const Tensor& self, DimnameList dim, c10::optional<int64_t> correction, bool keepdim) {
  return at::std(self, dimnames_to_positions(self, dim), correction, keepdim);
}

Tensor& std_out(const Tensor& self, DimnameList dim, c10::optional<int64_t> correction,
                bool keepdim, Tensor& result) {
  return at::std_out(result, self, dimnames_to_positions(self, dim), correction, keepdim);
}

Tensor var(const Tensor& self, DimnameList dim, c10::optional<int64_t> correction, bool keepdim) {
  return at::var(self, dimnames_to_positions(self, dim), correction, keepdim);
}

Tensor& var_out(const Tensor& self, DimnameList dim, c10::optional<int64_t> correction,
                bool keepdim, Tensor& result) {
  return at::var_out(
      result, self, dimnames_to_positions(self, dim), correction, keepdim);
}

std::tuple<Tensor,Tensor> var_mean(const Tensor& self, DimnameList dim,
                                   c10::optional<int64_t> correction, bool keepdim) {
  return at::var_mean(self, dimnames_to_positions(self, dim), correction, keepdim);
}

std::tuple<Tensor,Tensor> std_mean(const Tensor& self, DimnameList dim,
                                   c10::optional<int64_t> correction, bool keepdim) {
  return at::std_mean(self, dimnames_to_positions(self, dim), correction, keepdim);
}

Tensor& norm_out(const Tensor& self, const optional<Scalar>& p, DimnameList dim, bool keepdim, ScalarType dtype, Tensor& result) {
  return at::norm_out(result, self, p, dimnames_to_positions(self, dim), keepdim, dtype);
}

Tensor& norm_out(const Tensor& self, const optional<Scalar>& p, DimnameList dim, bool keepdim, Tensor& result) {
  return at::norm_out(result, self, p, dimnames_to_positions(self, dim), keepdim);
}

Tensor norm(const Tensor& self, const optional<Scalar>& p, DimnameList dim, bool keepdim, ScalarType dtype) {
  return at::norm(self, p, dimnames_to_positions(self, dim), keepdim, dtype);
}

Tensor norm(const Tensor& self, const optional<Scalar>& p, DimnameList dim, bool keepdim) {
  return at::norm(self, p, dimnames_to_positions(self, dim), keepdim);
}

Tensor any(const Tensor& self, Dimname dim, bool keepdim) {
  reportNYIDimnameOverload("any");
}
Tensor& any_out(const Tensor &self, Dimname dim, bool keepdim, Tensor& result) {
  reportNYIDimnameOverload("any");
}
Tensor all(const Tensor& self, Dimname dim, bool keepdim) {
  reportNYIDimnameOverload("all");
}
Tensor& all_out(const Tensor &self, Dimname dim, bool keepdim, Tensor& result) {
  reportNYIDimnameOverload("all");
}
Tensor logcumsumexp(const Tensor& self, Dimname dim) {
  return at::logcumsumexp(self, dimname_to_position(self, dim));
}
Tensor& logcumsumexp_out(const Tensor& self, Dimname dim, Tensor& result) {
  return at::logcumsumexp_out(result, self, dimname_to_position(self, dim));
}
Tensor cumsum(const Tensor& self, Dimname dim, c10::optional<ScalarType> dtype) {
  return at::cumsum(self, dimname_to_position(self, dim), dtype);
}
Tensor& cumsum_(Tensor& self, Dimname dim, c10::optional<ScalarType> dtype) {
    return native::cumsum_(self, dimname_to_position(self, dim), dtype);
}
Tensor& cumsum_out(const Tensor& self, Dimname dim, c10::optional<ScalarType> dtype, Tensor& result) {
  return at::cumsum_out(result, self, dimname_to_position(self, dim), dtype);
}
Tensor cumprod(const Tensor& self, Dimname dim, c10::optional<ScalarType> dtype) {
  return at::cumprod(self, dimname_to_position(self, dim), dtype);
}
Tensor& cumprod_(Tensor& self, Dimname dim, c10::optional<ScalarType> dtype) {
    return native::cumprod_(self, dimname_to_position(self, dim), dtype);
}
Tensor& cumprod_out(const Tensor& self, Dimname dim, c10::optional<ScalarType> dtype, Tensor& result) {
  return at::cumprod_out(result, self, dimname_to_position(self, dim), dtype);
}
std::tuple<Tensor, Tensor> cummax(const Tensor& self, Dimname dim) {
  return at::cummax(self, dimname_to_position(self, dim));
}
std::tuple<Tensor&, Tensor&> cummax_out(const Tensor& self, Dimname dim, Tensor& values, Tensor& indices) {
  return at::cummax_out(values, indices, self, dimname_to_position(self, dim));
}
std::tuple<Tensor, Tensor> cummin(const Tensor& self, Dimname dim) {
  return at::cummin(self, dimname_to_position(self, dim));
}
std::tuple<Tensor&, Tensor&> cummin_out(const Tensor& self, Dimname dim, Tensor& values, Tensor& indices) {
  return at::cummin_out(values, indices, self, dimname_to_position(self, dim));
}

Tensor dist(const Tensor &self, const Tensor& other, const Scalar& p){
  return at::norm(self - other, p);
}

bool cpu_equal(const Tensor& self, const Tensor& other) {
  if (!at::namedinference::are_names_equal(
        self.unsafeGetTensorImpl(), other.unsafeGetTensorImpl())) {
    return false;
  }
  at::NoNamesGuard guard;
  TORCH_CHECK(self.device() == other.device(), "Cannot compare two tensors on "
              "different devices. Got: ", self.device(), " and ", other.device());
  TORCH_CHECK(self.dtype() == other.dtype(),
              "Expected object of scalar type ", self.dtype(), " but got scalar type ",
              other.dtype(), " for argument 'other'");
  if (!self.is_same_size(other)) {
    return false;
  }
  std::atomic<bool> result{true};
  auto iter = TensorIteratorConfig()
    .add_input(self)
    .add_input(other)
    .allow_cpu_scalars(true)
    .promote_inputs_to_common_dtype(true)
    .build();

  AT_DISPATCH_ALL_TYPES_AND_COMPLEX_AND3(kBool, kBFloat16, kHalf, iter.input_dtype(), "equal_cpu", [&] {
    iter.for_each([&](char** data, const int64_t *strides, int64_t dim_size) {
      if (!result) {
          return;
      }
      char* self_data = data[0];
      char* other_data = data[1];
      for (int64_t i = 0; i < dim_size; ++i) {
        if (*((scalar_t*)self_data) != *((scalar_t*)other_data)) {
          result = false;
          return;
        }
        self_data += strides[0];
        other_data += strides[1];
      }
    });
  });
  return result.load();
}

// max(dim), min(dim), topk(dim), mode(dim), are examples of reduction
// functions that select values. value_selecting_reduction_backward is the
// backward function for those operators; it propagates the grad to the
// specific value locations referred to at `indices`.
Tensor value_selecting_reduction_backward(const Tensor& grad, int64_t dim, const Tensor& indices, IntArrayRef sizes, bool keepdim) {
  if (!keepdim && sizes.size() > 0) {
    auto grad_ = grad.unsqueeze(dim);
    auto indices_ = indices.unsqueeze(dim);
    return at::zeros(sizes, grad_.options()).scatter_(dim, indices_, grad_);
  }
  return at::zeros(sizes, grad.options()).scatter_(dim, indices, grad);
}

}} // namespace at::native<|MERGE_RESOLUTION|>--- conflicted
+++ resolved
@@ -34,12 +34,7 @@
 ScalarType check_allany_and_get_output_dtype(
     const char* name,
     const Tensor& self,
-<<<<<<< HEAD
     const Tensor& result,
-    IntArrayRef dims,
-=======
-    int64_t dim,
->>>>>>> 77bc4f55
     bool keepdim) {
   // Refer [all, any : uint8 compatibility]
   TORCH_CHECK(
@@ -65,7 +60,6 @@
     }
   }
 
-<<<<<<< HEAD
   return out_dtype;
 }
 
@@ -77,10 +71,7 @@
     bool keepdim) {
   dim = maybe_wrap_dim(dim, self.dim());
   const auto& result = meta.maybe_get_output();
-  auto out_dtype = check_allany_and_get_output_dtype(name, self, result, dim, keepdim);
-=======
-  dim = maybe_wrap_dim(dim, self.dim());
->>>>>>> 77bc4f55
+  auto out_dtype = check_allany_and_get_output_dtype(name, self, result, keepdim);
   auto shape = get_reduction_shape(self, dim, keepdim);
   meta.set_output(shape, self.options().dtype(out_dtype));
   namedinference::propagate_names_for_reduction(result, self, dim, keepdim);
@@ -1204,7 +1195,7 @@
   Tensor result;
 
   auto out_dtype =
-      meta::check_allany_and_get_output_dtype("all", self, result, {}, false);
+      meta::check_allany_and_get_output_dtype("all", self, result, false);
   auto shape = meta::get_reduction_shape(self, {}, false);
 
   result = at::empty(shape, self.options().dtype(out_dtype));
@@ -1215,12 +1206,8 @@
 
 TORCH_IMPL_FUNC(all_out)
 (const Tensor& self, int64_t dim, bool keepdim, const Tensor& result) {
-<<<<<<< HEAD
+  dim = maybe_wrap_dim(dim, self.dim());
   auto iter = get_allany_iter(self, result, dim, keepdim);
-=======
-  dim = maybe_wrap_dim(dim, self.dim());
-  auto iter = get_reduction_iter(self, result, dim, keepdim);
->>>>>>> 77bc4f55
   auto mut_result = const_cast<Tensor&>(result);
   if (!_dimreduce_return_trivial(mut_result, self, 1, dim, keepdim)) {
     _all(mut_result, iter);
@@ -1241,7 +1228,7 @@
   Tensor result;
 
   auto out_dtype =
-      meta::check_allany_and_get_output_dtype("any", self, result, {}, false);
+      meta::check_allany_and_get_output_dtype("any", self, result, false);
   auto shape = meta::get_reduction_shape(self, {}, false);
 
   result = at::empty(shape, self.options().dtype(out_dtype));
@@ -1252,12 +1239,8 @@
 
 TORCH_IMPL_FUNC(any_out)
 (const Tensor& self, int64_t dim, bool keepdim, const Tensor& result) {
-<<<<<<< HEAD
+  dim = maybe_wrap_dim(dim, self.dim());
   auto iter = get_allany_iter(self, result, dim, keepdim);
-=======
-  dim = maybe_wrap_dim(dim, self.dim());
-  auto iter = get_reduction_iter(self, result, dim, keepdim);
->>>>>>> 77bc4f55
   auto mut_result = const_cast<Tensor&>(result);
   if (!_dimreduce_return_trivial(mut_result, self, 0, dim, keepdim)) {
     _any(mut_result, iter);
