--- conflicted
+++ resolved
@@ -4780,13 +4780,10 @@
         a = torch.randn(5, requires_grad=True)
 
         y = getFn(True).apply(a)
+
         self.assertEqual((a, None), y.grad_fn.saved_tensors)
-<<<<<<< HEAD
-
         saved = y.grad_fn.raw_saved_tensors
-
         self.assertIsInstance(saved[0], torch._C._autograd.SavedTensor)
-
         # We can't tell the underlying tensor is None without unpacking it
         self.assertIsInstance(saved[1], torch._C._autograd.SavedTensor)
 
@@ -4795,13 +4792,6 @@
             saved[1].register_hooks(lambda x: x, lambda x: x)
 
         saved[0].register_hooks(lambda x: x, lambda x: x)
-=======
-        self.assertIsInstance(y.grad_fn._raw_saved_tensors[0], torch._C._autograd.SavedTensor)
-        # Because raw_saved_tensors[1] is really the raw saved tensors, we can't tell the
-        # underlying tensor is None without unpacking it
-        self.assertIsInstance(y.grad_fn._raw_saved_tensors[1], torch._C._autograd.SavedTensor)
-
->>>>>>> 6d8198d1
         y.sum().backward()
 
         # Using a reference to the SavedTensor object after the
