from torch.testing._internal.jit_utils import JitTestCase
import io
import os
import sys
import unittest

import torch
import torch._C
from torch.testing import FileCheck
from torch.jit.mobile import _load_for_lite_interpreter
from pathlib import Path

from torch.testing._internal.common_utils import (
    IS_FBCODE,
    IS_MACOS,
    IS_SANDCASTLE,
    IS_WINDOWS,
    TEST_WITH_ROCM,
    skipIfRocm,
)
# Make the helper files in test/ importable
pytorch_test_dir = os.path.dirname(os.path.dirname(os.path.realpath(__file__)))
sys.path.append(pytorch_test_dir)

if __name__ == "__main__":
    raise RuntimeError(
        "This test file is not meant to be run directly, use:\n\n"
        "\tpython test/test_jit.py TESTNAME\n\n"
        "instead."
    )


def to_test_backend(module, method_compile_spec):
    return torch._C._jit_to_backend("test_backend", module, {"forward": method_compile_spec})


def to_test_backend_multi(module, method_compile_spec):
    return torch._C._jit_to_backend("test_backend", module, method_compile_spec)


def to_test_backend_selective(module, method_compile_spec, submodules):
    def _to_test_backend(module):
        return to_test_backend(module, method_compile_spec)

    return torch._C._jit_to_backend_selective(module, _to_test_backend, submodules)


class BasicModule(torch.nn.Module):
    """
    A simple Module used to test to_backend lowering machinery.
    """

    def __init__(self):
        super().__init__()

    def forward(self, x, h):
        return self.accum(x, h), self.sub_accum(x, h)

    def accum(self, x, h):
        return x + h

    def sub_accum(self, x, h):
        return x - h


# This is ignored in IS_WINDOWS or IS_MACOS cases. Hence we need the one in TestBackends.
@unittest.skipIf(TEST_WITH_ROCM or IS_SANDCASTLE or IS_WINDOWS or IS_MACOS or IS_FBCODE,
                 "Non-portable load_library call used in test")
class JitBackendTestCase(JitTestCase):
    """
    A common base class for JIT backend tests that contains common utility
    functions for output comparison and serialization/deserialization.
    """

    def setUp(self):
        super().setUp()
        torch_root = Path(__file__).resolve().parent.parent.parent
        p = torch_root / 'build' / 'lib' / 'libjitbackend_test.so'
        torch.ops.load_library(str(p))
        # Subclasses are expected to set up three variables in their setUp methods:
        # module - a regular, Python version of the module being tested
        # scripted_module - a scripted version of module
        # lowered_modle - a version of module lowered to a backend

    def check_function(self, function_name, input):
        """
        Check that the function named 'function_name' produces the same output using
        Python, regular JIT and the backend for the given 'input'.
        """
        # Get handles for Python, JIT and backend methods.
        python_method = self.module.__getattribute__(function_name)
        jit_method = self.scripted_module.__getattr__(function_name)
        backend_method = self.lowered_module.__getattr__(function_name)

        # Run methods.
        python_output = python_method(*input)
        jit_output = jit_method(*input)
        backend_output = backend_method(*input)

        # The answers returned by Python, JIT and to_backend should all match.
        self.assertEqual(python_output, backend_output)
        self.assertEqual(jit_output, backend_output)

    def save_load(self):
        """
        Save and load the lowered module.
        """
        self.lowered_module = self.getExportImportCopy(self.lowered_module)

    def test_execution(self):
        """
        Stub for correctness tests.
        """
        pass

    def test_save_load(self):
        """
        Stub for serialization tests.
        """
        pass

    def test_errors(self):
        """
        Stub for testing error checking.
        """
        pass


class BasicModuleTest(JitBackendTestCase):
    """
    Tests for BasicModule.
    """

    def setUp(self):
        super().setUp()
        # Create Python, JIT and backend versions of BasicModule.
        self.module = BasicModule()
        self.scripted_module = torch.jit.script(BasicModule())
        self.lowered_module = to_test_backend_multi(
            self.scripted_module,
            {"accum": {"": ""}, "sub_accum": {"": ""}, "forward": {"": ""}},
        )

    def test_execution(self):
        # Test execution with backend against Python and JIT.
        input = torch.randn(5)

        # Test all three module methods.
        self.check_function("accum", (input, input))
        self.check_function("sub_accum", (input, input))
        self.check_function("forward", (input, input))

    @skipIfRocm
    def test_save_load(self):
        # Lowered module should produce the same outputs.
        self.test_execution()

        # Save the compile spec to compare against the version retrieved after loading.
        pre_compile_spec = self.lowered_module.__getattr__("__method_compile_spec")

        # Save and load the lowered module.
        self.save_load()

        # Get the compile spec after loading.
        post_compile_spec = self.lowered_module.__getattr__("__method_compile_spec")

        # Compile specs should match.
        self.assertEqual(pre_compile_spec, post_compile_spec)

        # Loaded module should produce the same outputs.
        self.test_execution()


class BasicModuleUnavailableTest(JitBackendTestCase):
    """
    Tests for BasicModule with a backend that is not available.
    Fundamentally:
      * _jit_to_backend is successful.
      * Execution fails with an exception.
      * Saving is successful.
      * Loading fails with an exception.
    """

    def setUp(self):
        super().setUp()
        # Create Python, JIT and backend versions of BasicModule.
        self.module = BasicModule()
        self.scripted_module = torch.jit.script(BasicModule())
        self.lowered_module = torch._C._jit_to_backend(
            "test_backend_unavailable",
            self.scripted_module,
            {"forward": {"": ""}},
        )

    def test_execution(self):
        # Test execution with backend fails because the backend that is not available.
        input = torch.randn(5)

        # Test exception is thrown.
        with self.assertRaisesRegexWithHighlight(Exception,
                                                 r"Backend is not available.",
                                                 "raise Exception(\"Backend is not available.\""):
            backend_method = self.lowered_module.__getattr__("forward")
            backend_output = backend_method(*(input, input))

    @skipIfRocm
    def test_save_load(self):
        # Test that saving the lowered module is OK but loading fails because the backend is not available.
        buffer = io.BytesIO()
        torch.jit.save(self.lowered_module, buffer)
        buffer.seek(0)
        with self.assertRaisesRegexWithHighlight(Exception,
                                                 r"Backend is not available.",
                                                 "raise Exception(\"Backend is not available.\""):
            imported = torch.jit.load(buffer)


class NestedModuleTest(JitBackendTestCase):
    """
    Tests for NestedModule that check that a module lowered to a backend can be used
    as a submodule.
    """
    class NestedModule(torch.nn.Module):
        """
        A Module with one submodule that is used to test that lowered Modules
        can be used as submodules.
        """

        def __init__(self, submodule):
            super().__init__()
            self.submodule = submodule

        def forward(self, x, h):
            return self.submodule.forward(x, h)

    def setUp(self):
        super().setUp()
        # Create Python, JIT and backend versions of NestedModule.
        # Both modules in self.module are regular Python modules.
        self.module = NestedModuleTest.NestedModule(BasicModule())
        # Both modules in self.scripted_module are ScriptModules.
        self.scripted_module = torch.jit.script(NestedModuleTest.NestedModule(BasicModule()))

        # First, script another instance of NestedModule with share_types=False so that it can be
        # selectively lowered without modifying the type of self.scripted_module.
        lowered_module = to_test_backend_multi(
            torch.jit.script(BasicModule()),
            {"accum": {"": ""}, "sub_accum": {"": ""}, "forward": {"": ""}},
        )
        # self.lowered_module is a ScriptModule, but its submodule is a lowered module.
        self.lowered_module = torch.jit.script(NestedModuleTest.NestedModule(lowered_module))

    def test_execution(self):
        # Test execution with backend against Python and JIT.
        input = torch.randn(5)

        # Test forward.
        self.check_function("forward", (input, input))

    def test_save_load(self):
        # Lowered module should produce the same outputs.
        self.test_execution()

        # Save and load the lowered module.
        self.save_load()

        # Loaded module should produce the same outputs.
        self.test_execution()


class SelectiveLoweringTest(JitBackendTestCase):
    """
    Tests for the selective lowering API.
    """
    class OuterModule(torch.nn.Module):
        def __init__(self, sub1, sub2, other):
            super().__init__()
            self.sub1 = sub1
            self.sub2 = sub2
            self.other = other

        def forward(self, x, y):
            # Call the module that will be lowered directly to test
            # type remapping in modules that are not its parent.
            a, b = self.sub1.submodule.forward(x, y)
            c, d = self.sub2.forward(x, y)
            e, f = self.other.forward(x, y)
            return a + c + e, b + d + f

    class MiddleModule(torch.nn.Module):
        def __init__(self, submodule):
            super().__init__()
            self.submodule = submodule

        def forward(self, x, y):
            return self.submodule.forward(x, y)

    def setUp(self):
        super().setUp()
        OuterModule = SelectiveLoweringTest.OuterModule
        MiddleModule = SelectiveLoweringTest.MiddleModule

        def script_without_type_sharing(mod):
            return torch.jit._recursive.create_script_module(mod, torch.jit._recursive.infer_methods_to_compile, share_types=False)
        # Create Python, JIT and backend versions of a hierarchy that looks like this:
        #                 --------- OuterModule --------
        #                 |              |              |
        #           MiddleModule    MiddleModule   MiddleModule
        #                |               |              |
        #           BasicModule     BasicModule    BasicModule
        #
        # Two BasicModules will be lowered and the third will not.
        self.module = OuterModule(MiddleModule(BasicModule()), MiddleModule(BasicModule()), MiddleModule(BasicModule()))
        self.scripted_module = script_without_type_sharing(OuterModule(MiddleModule(
            BasicModule()), MiddleModule(BasicModule()), MiddleModule(BasicModule())))
        self.lowered_module = script_without_type_sharing(OuterModule(MiddleModule(
            BasicModule()), MiddleModule(BasicModule()), MiddleModule(BasicModule())))
        self.lowered_module = to_test_backend_selective(self.lowered_module, {"forward": ""}, [
                                                        "sub1.submodule", "sub2.submodule"])

    def test_execution(self):
        input = torch.randn(5)
        self.check_function("forward", (input, input))

        self.test_selective_lowering_type_remap()

    def test_save_load(self):
        self.test_execution()
        self.save_load()
        self.test_execution()

        self.test_selective_lowering_type_remap()

    def test_selective_lowering_type_remap(self):
        """
        Check that type remapping and replacement occurred during selective lowering.
        """
        # Check that self.lowered_module was not lowered, but that it does contain test_backendLoweredModule due to it
        # calling the lowered module directly.
        FileCheck() \
            .check("OuterModule") \
            .check("BasicModule") \
            .run(self.scripted_module.graph)
        FileCheck() \
            .check("OuterModule") \
            .check_not("__torch__.torch.classes.__backends__.test_backend") \
            .check("test_backend.LoweredModule") \
            .run(self.lowered_module.graph)

        # Check that self.lowered_module.sub1/sub2 were not lowered but that BasicModule has been replaced in their graphs.
        FileCheck() \
            .check("MiddleModule") \
            .check("BasicModule") \
            .check_not("test_backend.LoweredModule") \
            .run(self.scripted_module.sub1.graph)
        FileCheck() \
            .check("MiddleModule") \
            .check_not("__torch__.torch.classes.__backends__.test_backend") \
            .check("test_backend.LoweredModule") \
            .run(self.lowered_module.sub1.graph)

        FileCheck() \
            .check("MiddleModule") \
            .check("BasicModule") \
            .check_not("test_backend.LoweredModule") \
            .run(self.scripted_module.sub2.graph)
        FileCheck() \
            .check("MiddleModule") \
            .check_not("__torch__.torch.classes.__backends__.test_backend") \
            .check("test_backend.LoweredModule") \
            .run(self.lowered_module.sub2.graph)

        # Check that self.lowered_module.sub1/sub2.submodule were lowered. Its graph should mention
        # __torch__.torch.classes.__backends__.test_backend, the TorchBind class for executing functions
        # on the test JIT backend.
        FileCheck() \
            .check("test_backend.LoweredModule") \
            .check("__torch__.torch.classes.__backends__.test_backend") \
            .run(self.lowered_module.sub1.submodule.graph)

        FileCheck() \
            .check("test_backend.LoweredModule") \
            .check("__torch__.torch.classes.__backends__.test_backend") \
            .run(self.lowered_module.sub2.submodule.graph)

        # Check that self.other and self.other.submodule have been left untouched by the selective lowering process.
        FileCheck() \
            .check("MiddleModule") \
            .check("BasicModule") \
            .check_not("__torch__.torch.classes.__backends__.test_backend") \
            .check_not("test_backend.LoweredModule") \
            .run(self.scripted_module.other.graph)
        FileCheck() \
            .check("BasicModule") \
            .check_not("__torch__.torch.classes.__backends__.test_backend") \
            .check_not("test_backend.LoweredModule") \
            .run(self.scripted_module.other.submodule.graph)

    def test_errors(self):
        """
        Check errors associated with selective lowering.
        """
        # Check error messages thrown when attempting to lower something that is not a ScriptModule.
        with self.assertRaisesRegexWithHighlight(RuntimeError, r"Object .* is not a ScriptModule", ""):
            to_test_backend_selective(torch.nn.ReLU(), {"forward": ""}, ["submodule"])

        MiddleModule = SelectiveLoweringTest.MiddleModule
        mod = MiddleModule(BasicModule())
        mod.new_attr = 3

        with self.assertRaisesRegexWithHighlight(RuntimeError, r"Attribute named new_attr is not a Module", ""):
            to_test_backend_selective(torch.jit.script(mod), {"forward": ""}, ["new_attr"])

        # Check error message thrown when module hierarchy doesn't have unique types.
        OuterModule = SelectiveLoweringTest.OuterModule
        mod = OuterModule(MiddleModule(BasicModule()), MiddleModule(BasicModule()), MiddleModule(BasicModule()))

        with self.assertRaisesRegexWithHighlight(RuntimeError,
                                                 r"Selective lowering is only supported for module hierarchies with unique types",
                                                 ""):
            to_test_backend_selective(torch.jit.script(mod), {"forward": ""}, ["sub1.submodule"])


# This is needed for IS_WINDOWS or IS_MACOS to skip the tests.
@unittest.skipIf(TEST_WITH_ROCM or IS_SANDCASTLE or IS_WINDOWS or IS_MACOS or IS_FBCODE,
                 "Non-portable load_library call used in test")
class TestBackends(JitTestCase):
    """
    This class wraps and invokes all subclasses of JitBackendTestCase so that each one
    does not have to be individually imported in test_jit.py.
    """

    def __init__(self, name):
        super().__init__(name)
        self.basic_module_test = BasicModuleTest(name)
        self.basic_module_unavailable_test = BasicModuleUnavailableTest(name)
        self.nested_module_test = NestedModuleTest(name)
        self.selective_lowering_test = SelectiveLoweringTest(name)

    def setUp(self):
        super().setUp()
        if not TEST_WITH_ROCM:
            self.basic_module_test.setUp()
            self.basic_module_unavailable_test.setUp()
            self.nested_module_test.setUp()
            self.selective_lowering_test.setUp()

    @skipIfRocm
    def test_execution(self):
        self.basic_module_test.test_execution()
        self.basic_module_unavailable_test.test_execution()
        self.nested_module_test.test_execution()
        self.selective_lowering_test.test_execution()

    @skipIfRocm
    def test_save_load(self):
        self.basic_module_test.test_save_load()
        self.basic_module_unavailable_test.test_save_load()
        self.nested_module_test.test_save_load()
        self.selective_lowering_test.test_save_load()

    @skipIfRocm
    def test_errors(self):
        self.selective_lowering_test.test_errors()

"""
Unit Tests for backend with compiler
This test case and the existing TestBackends are separate because they cover different aspects.
The actual backend implementation in this test is different.
It has a simple demo compiler to test the end-to-end flow in mobile.
However, this test cannot cover the selective_lowering for now, which is covered in TestBackends.
"""
class BasicModuleAdd(torch.nn.Module):
    """
    A simple add Module used to test to_backend lowering machinery.
    """

    def __init__(self):
        super().__init__()

    def forward(self, x, h):
        return x + h

# This is ignored in IS_WINDOWS or IS_MACOS cases. Hence we need the one in TestBackends.
@unittest.skipIf(TEST_WITH_ROCM or IS_SANDCASTLE or IS_WINDOWS or IS_MACOS or IS_FBCODE,
                 "Non-portable load_library call used in test")
class JitBackendTestCaseWithCompiler(JitTestCase):
    """
    A common base class for JIT backend tests with compilers that contains common utility
    functions for output comparison.
    """

    def setUp(self):
        super().setUp()
        torch_root = Path(__file__).resolve().parent.parent.parent
        p = torch_root / 'build' / 'lib' / 'libbackend_with_compiler.so'
        torch.ops.load_library(str(p))
        # Subclasses are expected to set up four variables in their setUp methods:
        # module - a regular, Python version of the module being tested
        # scripted_module - a scripted version of module
        # lowered_modle - a version of module lowered to a backend
        # mobile_module - a module with a format that Pytorch Mobile can execute

    def check_forward(self, input):
        """
        Check that the forward function produces the same output using
        Python, regular JIT, the backend, and mobile for the given 'input'.
        """

        # Get outputs from forward.
        python_output = self.module.forward(*input)
        jit_output = self.scripted_module.forward(*input)
        backend_output = self.lowered_module(*input)
        mobile_output = self.mobile_module(*input)

        # The answers returned by Python, JIT, to_backend, and mobile should all match.
        self.assertEqual(python_output, backend_output)
        self.assertEqual(jit_output, backend_output)
        self.assertEqual(mobile_output, backend_output)

    def test_execution(self):
        """
        Stub for correctness tests.
        """
        pass

    def test_errors(self):
        """
        Stub for testing error checking.
        """
        pass

class BasicModuleTestWithCompiler(JitBackendTestCaseWithCompiler):
    """
    Tests for BasicModuleAdd.
    """

    def setUp(self):
        super().setUp()
        # Create Python, JIT and backend versions of BasicModuleAdd.
        self.module = BasicModuleAdd()
        self.scripted_module = torch.jit.script(BasicModuleAdd())
        compile_spec = {
            "forward": {
                "input_shapes": "((1, 1, 320, 240), (1, 3))",
                "some_other_option": "True",
            },
        }
        self.lowered_module = torch._C._jit_to_backend(
            "backend_with_compiler_demo", self.scripted_module, compile_spec)
        # Create mobile version of BasicModuleAdd
        buffer = io.BytesIO(self.lowered_module._save_to_buffer_for_lite_interpreter())
        buffer.seek(0)
        self.mobile_module = _load_for_lite_interpreter(buffer)

    def test_execution(self):
        # Test execution with backend against Python and JIT.
        input = torch.randn(5)
        self.check_forward((input, input))

<<<<<<< HEAD
class CompModuleTestWithCompiler(JitBackendTestCase):
    """
    Tests for CompModule, which is a module with two lowered submodules
    """

    class BasicModuleSub(torch.nn.Module):
        """
        A simple subtraction Module to be used in CompModule.
=======
class ErrorMessagesWithCompiler(JitBackendTestCase):
    """
    Tests for errors that occur with compiler, specifically:
        * an operator is not supported by the backend
    """

    class ModuleNotSupported(torch.nn.Module):
        """
        A module with an operator that is not supported.
>>>>>>> adfc5cee
        """
        def __init__(self):
            super().__init__()

        def forward(self, x, h):
<<<<<<< HEAD
            return x - h

    class CompModule(torch.nn.Module):
        """
        A module with two lowered submodules.
        """

        def __init__(self, addmodule, submodule):
            super().__init__()
            self.lowered_add = addmodule
            self.lowered_sub = submodule

        def forward(self, a, b, s):
            c = self.lowered_add.forward(a, b)
            d = self.lowered_sub.forward(a, b)
            y = s * (c * d)
            return y

    def setUp(self):
        super().setUp()
        # Create Python and JIT versions of CompModule with lowered submodules.
        compile_spec = {
            "forward": {
                "input_shapes": "((1, 1, 320, 240), (1, 3))",
                "some_other_option": "True",
            },
        }
        lowered_add = torch._C._jit_to_backend(
            "backend_with_compiler_demo", torch.jit.script(BasicModuleAdd()), compile_spec)
        lowered_sub = torch._C._jit_to_backend(
            "backend_with_compiler_demo",
            torch.jit.script(CompModuleTestWithCompiler.BasicModuleSub()),
            {"forward": {"": ""}}
        )
        self.module = CompModuleTestWithCompiler.CompModule(lowered_add, lowered_sub)
        self.scripted_module = torch.jit.script(CompModuleTestWithCompiler.CompModule(lowered_add, lowered_sub))
        # No backend and mobile versions of CompModule currently, so this is filler.
        self.lowered_module = self.scripted_module
        self.mobile_module = self.scripted_module

    def test_execution(self):
        # Test execution with backend against Python and JIT.
        input1 = torch.randn(5)
        input2 = torch.randn(5)

        # Test forward.
        self.check_function("forward", (input1, input2, input2))
=======
            return x * h
            self._loweredmodule.forward()

    def setUp(self):
        super().setUp()

    def test_errors(self):
        scripted_module_n = torch.jit.script(ErrorMessagesWithCompiler.ModuleNotSupported())
        # Test exception is thrown when lowering a module with an unsupported operator
        with self.assertRaisesRegexWithHighlight(RuntimeError,
                                                 # Special escape characters are replaced with '.'
                                                 r"""The node of aten::mul is not supported in this compiler. .*
        def forward.self, x, h.:
            return x . h
                   ~~~~~ <--- HERE
            self._loweredmodule.forward..
""", ""):
            lowered_module_n = torch._C._jit_to_backend("backend_with_compiler_demo", scripted_module_n, {"forward": {"": ""}})

>>>>>>> adfc5cee

# This is needed for IS_WINDOWS or IS_MACOS to skip the tests.
@unittest.skipIf(TEST_WITH_ROCM or IS_SANDCASTLE or IS_WINDOWS or IS_MACOS or IS_FBCODE,
                 "Non-portable load_library call used in test")
class TestBackendsWithCompiler(JitTestCase):
    """
    This class wraps and invokes all subclasses of JitBackendTestCaseWithCompiler
    so that each one does not have to be individually imported in test_jit.py.
    """

    def __init__(self, name):
        super().__init__(name)
        self.basic_module_compiler_test = BasicModuleTestWithCompiler(name)
<<<<<<< HEAD
        self.comp_module_compiler_test = CompModuleTestWithCompiler(name)
=======
        self.error_module_compiler_test = ErrorMessagesWithCompiler(name)
>>>>>>> adfc5cee

    def setUp(self):
        super().setUp()
        if not TEST_WITH_ROCM:
            self.basic_module_compiler_test.setUp()
<<<<<<< HEAD
            self.comp_module_compiler_test.setUp()
=======
            self.error_module_compiler_test.setUp()
>>>>>>> adfc5cee

    @skipIfRocm
    def test_execution(self):
        self.basic_module_compiler_test.test_execution()
<<<<<<< HEAD
        self.comp_module_compiler_test.test_execution()
=======

    @skipIfRocm
    def test_errors(self):
        self.error_module_compiler_test.test_errors()
>>>>>>> adfc5cee
<|MERGE_RESOLUTION|>--- conflicted
+++ resolved
@@ -558,16 +558,6 @@
         input = torch.randn(5)
         self.check_forward((input, input))
 
-<<<<<<< HEAD
-class CompModuleTestWithCompiler(JitBackendTestCase):
-    """
-    Tests for CompModule, which is a module with two lowered submodules
-    """
-
-    class BasicModuleSub(torch.nn.Module):
-        """
-        A simple subtraction Module to be used in CompModule.
-=======
 class ErrorMessagesWithCompiler(JitBackendTestCase):
     """
     Tests for errors that occur with compiler, specifically:
@@ -577,13 +567,43 @@
     class ModuleNotSupported(torch.nn.Module):
         """
         A module with an operator that is not supported.
->>>>>>> adfc5cee
         """
         def __init__(self):
             super().__init__()
 
         def forward(self, x, h):
-<<<<<<< HEAD
+            return x * h
+            self._loweredmodule.forward()
+
+    def setUp(self):
+        super().setUp()
+
+    def test_errors(self):
+        scripted_module_n = torch.jit.script(ErrorMessagesWithCompiler.ModuleNotSupported())
+        # Test exception is thrown when lowering a module with an unsupported operator
+        with self.assertRaisesRegexWithHighlight(RuntimeError,
+                                                 # Special escape characters are replaced with '.'
+                                                 r"""The node of aten::mul is not supported in this compiler. .*
+        def forward.self, x, h.:
+            return x . h
+                   ~~~~~ <--- HERE
+            self._loweredmodule.forward..
+""", ""):
+            lowered_module_n = torch._C._jit_to_backend("backend_with_compiler_demo", scripted_module_n, {"forward": {"": ""}})
+
+class CompModuleTestWithCompiler(JitBackendTestCase):
+    """
+    Tests for CompModule, which is a module with two lowered submodules
+    """
+
+    class BasicModuleSub(torch.nn.Module):
+        """
+        A simple subtraction Module to be used in CompModule.
+        """
+        def __init__(self):
+            super().__init__()
+
+        def forward(self, x, h):
             return x - h
 
     class CompModule(torch.nn.Module):
@@ -620,9 +640,12 @@
         )
         self.module = CompModuleTestWithCompiler.CompModule(lowered_add, lowered_sub)
         self.scripted_module = torch.jit.script(CompModuleTestWithCompiler.CompModule(lowered_add, lowered_sub))
-        # No backend and mobile versions of CompModule currently, so this is filler.
+        # No backend version of CompModule currently, so this is filler.
         self.lowered_module = self.scripted_module
-        self.mobile_module = self.scripted_module
+        # Create a mobile version of CompModule from JIT version
+        buffer = io.BytesIO(self.scripted_module._save_to_buffer_for_lite_interpreter())
+        buffer.seek(0)
+        self.mobile_module = _load_for_lite_interpreter(buffer)
 
     def test_execution(self):
         # Test execution with backend against Python and JIT.
@@ -631,27 +654,6 @@
 
         # Test forward.
         self.check_function("forward", (input1, input2, input2))
-=======
-            return x * h
-            self._loweredmodule.forward()
-
-    def setUp(self):
-        super().setUp()
-
-    def test_errors(self):
-        scripted_module_n = torch.jit.script(ErrorMessagesWithCompiler.ModuleNotSupported())
-        # Test exception is thrown when lowering a module with an unsupported operator
-        with self.assertRaisesRegexWithHighlight(RuntimeError,
-                                                 # Special escape characters are replaced with '.'
-                                                 r"""The node of aten::mul is not supported in this compiler. .*
-        def forward.self, x, h.:
-            return x . h
-                   ~~~~~ <--- HERE
-            self._loweredmodule.forward..
-""", ""):
-            lowered_module_n = torch._C._jit_to_backend("backend_with_compiler_demo", scripted_module_n, {"forward": {"": ""}})
-
->>>>>>> adfc5cee
 
 # This is needed for IS_WINDOWS or IS_MACOS to skip the tests.
 @unittest.skipIf(TEST_WITH_ROCM or IS_SANDCASTLE or IS_WINDOWS or IS_MACOS or IS_FBCODE,
@@ -665,30 +667,21 @@
     def __init__(self, name):
         super().__init__(name)
         self.basic_module_compiler_test = BasicModuleTestWithCompiler(name)
-<<<<<<< HEAD
+        self.error_module_compiler_test = ErrorMessagesWithCompiler(name)
         self.comp_module_compiler_test = CompModuleTestWithCompiler(name)
-=======
-        self.error_module_compiler_test = ErrorMessagesWithCompiler(name)
->>>>>>> adfc5cee
 
     def setUp(self):
         super().setUp()
         if not TEST_WITH_ROCM:
             self.basic_module_compiler_test.setUp()
-<<<<<<< HEAD
+            self.error_module_compiler_test.setUp()
             self.comp_module_compiler_test.setUp()
-=======
-            self.error_module_compiler_test.setUp()
->>>>>>> adfc5cee
 
     @skipIfRocm
     def test_execution(self):
         self.basic_module_compiler_test.test_execution()
-<<<<<<< HEAD
         self.comp_module_compiler_test.test_execution()
-=======
 
     @skipIfRocm
     def test_errors(self):
-        self.error_module_compiler_test.test_errors()
->>>>>>> adfc5cee
+        self.error_module_compiler_test.test_errors()