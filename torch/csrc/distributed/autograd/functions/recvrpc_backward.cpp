#include <torch/csrc/distributed/autograd/functions/recvrpc_backward.h>
#include <ATen/core/functional.h>
#include <torch/csrc/distributed/autograd/rpc_messages/propagate_gradients_req.h>
#include <torch/csrc/distributed/rpc/rpc_agent.h>

namespace torch {
namespace distributed {
namespace autograd {

using torch::autograd::Variable;
using torch::autograd::variable_list;

RecvRpcBackward::RecvRpcBackward(
    const AutogradMetadata& autogradMetadata,
    ContextPtr autogradContext,
    rpc::worker_id_t fromWorkerId,
<<<<<<< HEAD
    std::unordered_map<c10::DeviceIndex, c10::DeviceIndex> deviceMap)
=======
    std::unordered_map<c10::Device, c10::Device> deviceMap)
>>>>>>> 078fadaa
    : autogradMetadata_(autogradMetadata),
      // NOLINTNEXTLINE(performance-move-const-arg)
      autogradContext_(std::move(autogradContext)),
      fromWorkerId_(fromWorkerId),
      deviceMap_(std::move(deviceMap)) {}

variable_list RecvRpcBackward::apply(variable_list&& grads) {
  std::vector<Variable> outputGrads;
  for (size_t i = 0; i < grads.size(); i++) {
    const auto& grad = grads[i];
    if (grad.defined()) {
      outputGrads.emplace_back(grad);
    } else {
      // Put in zeros for a tensor with no grad.
      outputGrads.emplace_back(input_metadata(i).zeros_like());
    }
  }

  auto sharedContext = autogradContext_.lock();
  TORCH_CHECK(
      sharedContext,
      c10::str(
          "Autograd context no longer valid! This usually ",
          "means the autograd context was cleaned up by a different thread due ",
          "to an error before RecvRcpBackward had a chance to run"));

  // Send the gradients over the wire and record the future in the autograd
  // context.
  PropagateGradientsReq gradCall(
      autogradMetadata_,
      outputGrads,
      sharedContext->retrieveGraphTask()->keep_graph_);

  // Send the gradients over to the appropriate node.
  auto rpcAgent = rpc::RpcAgent::getCurrentRpcAgent();
  auto jitFuture = rpcAgent->send(
      rpcAgent->getWorkerInfo(fromWorkerId_),
      std::move(gradCall).toMessage(),
      rpc::kUnsetRpcTimeout,
      deviceMap_);

  // Record the future in the context.
  sharedContext->addOutstandingRpc(jitFuture);

  // 'recv' function sends the gradients over the wire using RPC, it doesn't
  // need to return anything for any downstream autograd function.
  return variable_list();
}

} // namespace autograd
} // namespace distributed
} // namespace torch<|MERGE_RESOLUTION|>--- conflicted
+++ resolved
@@ -14,11 +14,7 @@
     const AutogradMetadata& autogradMetadata,
     ContextPtr autogradContext,
     rpc::worker_id_t fromWorkerId,
-<<<<<<< HEAD
-    std::unordered_map<c10::DeviceIndex, c10::DeviceIndex> deviceMap)
-=======
     std::unordered_map<c10::Device, c10::Device> deviceMap)
->>>>>>> 078fadaa
     : autogradMetadata_(autogradMetadata),
       // NOLINTNEXTLINE(performance-move-const-arg)
       autogradContext_(std::move(autogradContext)),
