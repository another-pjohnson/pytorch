--- conflicted
+++ resolved
@@ -1,12 +1,3 @@
-<<<<<<< HEAD
-from torch.utils.data.datapipes.iter.listdirfiles import ListDirFilesIterDataPipe as ListDirFiles
-from torch.utils.data.datapipes.iter.loadfilesfromdisk import LoadFilesFromDiskIterDataPipe as LoadFilesFromDisk
-from torch.utils.data.datapipes.iter.readfilesfromtar import ReadFilesFromTarIterDataPipe as ReadFilesFromTar
-from torch.utils.data.datapipes.iter.readfilesfromzip import ReadFilesFromZipIterDataPipe as ReadFilesFromZip
-from torch.utils.data.datapipes.iter.routeddecoder import RoutedDecoderIterDataPipe as RoutedDecoder
-from torch.utils.data.datapipes.iter.dataframes import DFIterDataPipe as DFIterDataPipe
-
-=======
 from torch.utils.data.datapipes.iter.listdirfiles import \
     ListDirFilesIterDataPipe as ListDirFiles
 from torch.utils.data.datapipes.iter.loadfilesfromdisk import \
@@ -23,7 +14,8 @@
     ToBytesIterDataPipe as ToBytes
 from torch.utils.data.datapipes.iter.readlinesfromfile import \
     ReadLinesFromFileIterDataPipe as ReadLinesFromFile
->>>>>>> 4866be34
+from torch.utils.data.datapipes.iter.dataframes import \
+    DFIterDataPipe as DFIterDataPipe
 
 # Functional DataPipe
 from torch.utils.data.datapipes.iter.callable import \
@@ -39,14 +31,24 @@
 from torch.utils.data.datapipes.iter.selecting import \
     (FilterIterDataPipe as Filter)
 
-
-<<<<<<< HEAD
-__all__ = ['DFIterDataPipe', 'ListDirFiles', 'LoadFilesFromDisk', 'ReadFilesFromTar', 'ReadFilesFromZip', 'RoutedDecoder', 'GroupByKey',
-           'Batch', 'BucketBatch', 'Collate', 'Concat', 'Filter', 'Map', 'Sampler', 'Shuffle', 'Transforms', 'Zip']
-=======
-__all__ = ['ListDirFiles', 'LoadFilesFromDisk', 'ReadFilesFromTar',
-           'ReadFilesFromZip', 'RoutedDecoder', 'GroupByKey',
-           'Batch', 'BucketBatch', 'Collate', 'Concat', 'Filter', 'Map',
-           'Sampler', 'Shuffle', 'Transforms', 'Zip',
-           'HttpReader', 'ToBytes', 'ReadLinesFromFile']
->>>>>>> 4866be34
+# Please keep this list sorted for better merging
+__all__ = [ 'Batch',
+            'BucketBatch',
+            'Collate',
+            'Concat',
+            'DFIterDataPipe',
+            'Filter',
+            'GroupByKey',
+            'HttpReader',
+            'ListDirFiles',
+            'LoadFilesFromDisk',
+            'Map',
+            'ReadFilesFromTar',
+            'ReadFilesFromZip',
+            'ReadLinesFromFile',
+            'RoutedDecoder',
+            'Sampler',
+            'Shuffle',
+            'ToBytes',
+            'Transforms',
+            'Zip']