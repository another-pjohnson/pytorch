import torch
import torch.nn as nn
<<<<<<< HEAD
from torch.fx import GraphModule
from torch.fx.graph import Node

from .utils import get_new_attr_name_with_prefix, maybe_get_next_module
=======
import torch.nn.functional as F
from torch.fx import GraphModule
from torch.fx.graph import Node

from .utils import (
    WEIGHT_INDEX_DICT,
    get_new_attr_name_with_prefix,
    maybe_get_next_module,
    _parent_name,
)
>>>>>>> fbd4cb1c
from ..observer import (
    PerChannelMinMaxObserver,
    _with_args,
    ObserverBase,
)
from ..utils import check_min_max_valid

from collections import namedtuple
from typing import Dict, Any, Tuple, Optional
import warnings


class _InputEqualizationObserver(nn.Module):
    r"""Observer for tracking the running min/max values of input columns, and
    computing the quantization parameters for the overall min/max input values.

    Args:
        dtype: Quantized data type
        qscheme: Quantization scheme
        quant_min: Minimum quantization value. If unspecified, it will
            follow the 8-bit setup.
        quant_max: Maximum quantization value. If unspecified, it will
            follow the 8-bit setup.

    The running minimum/maximum :math:`x_\text{min/max}` are computed in the
    same way as :class:`~torch.quantization.observer.PerChannelMinMaxObserver`,
    with the difference that the running min/max values are stored per column.
    This observer is intended to be used along with a WeightEqualizationObserver
    to calculate the equalization scale.
    """

    def __init__(self, dtype=torch.quint8, qscheme=torch.per_tensor_affine,
                 quant_min=None, quant_max=None, factory_kwargs=None) -> None:
        super(_InputEqualizationObserver, self).__init__()

        if qscheme not in {torch.per_tensor_affine, torch.per_tensor_symmetric}:
            raise TypeError("Input qscheme must be per-tensor")

        self.dtype = dtype
        self.qscheme = qscheme

        self.input_obs = PerChannelMinMaxObserver(ch_axis=1, dtype=dtype,
                                                  qscheme=qscheme,
                                                  quant_min=quant_min,
                                                  quant_max=quant_max,
                                                  factory_kwargs=factory_kwargs)

        self.equalization_scale = torch.empty(0)

    def forward(self, x_orig):
        # TODO: Allow for convoluational layers
        if not (x_orig.ndim == 2):
            raise ValueError("InputEqualizationObserver only supports Linear layers")

        return self.input_obs(x_orig)

    def get_input_minmax(self):
        return (self.input_obs.min_vals, self.input_obs.max_vals)

    def set_equalization_scale(self, equalization_scale):
        self.equalization_scale = equalization_scale

    def calculate_scaled_minmax(self):
        r""" Returns the scaled min/max inputs
        """
        if self.equalization_scale.nelement() == 0:
            warnings.warn(
                "Must call calculate_scale before calling calculate_qparams.\
                Returning default min and max input."
            )
            return torch.tensor([0]), torch.tensor([0])

        # Calculate qparams for the scaled min/max inputs
        # Scale the input by the equalization scale located at the same column
        # index
        (min_inputs, max_inputs) = self.get_input_minmax()
        min_input_scaled = torch.min(torch.mul(min_inputs, self.equalization_scale))
        max_input_scaled = torch.max(torch.mul(max_inputs, self.equalization_scale))

        return min_input_scaled, max_input_scaled

    with_args = classmethod(_with_args)


class _WeightEqualizationObserver(nn.Module):
    r"""Observer for tracking the running min/max values of weight columns and
    rows, and computing the quantization parameters for the weight rows.

    Args:
        dtype: Quantized data type
        qscheme: Quantization scheme
        quant_min: Minimum quantization value. If unspecified, it will
            follow the 8-bit setup.
        quant_max: Maximum quantization value. If unspecified, it will
            follow the 8-bit setup.

    This observer is made up of 1 PerChannelMinMaxObserver `weight_col_obs` used
    to record the running minimum and maximum of columns of incoming weight
    tensors. This observer is intended to be used along with an
    InputEqualizationObserver to calculate the equalization scale.

    The running minimum/maximum :math:`w_\text{min/max}` are computed in the
    same way as :class:`~torch.quantization.observer.PerChannelMinMaxObserver`.
    """

    def __init__(self, dtype=torch.qint8, qscheme=torch.per_tensor_affine, quant_min=None,
                 quant_max=None, factory_kwargs=None) -> None:
        super(_WeightEqualizationObserver, self).__init__()

        self.dtype = dtype
        self.qscheme = qscheme
        self.ch_axis = 1

        self.weight_col_obs = PerChannelMinMaxObserver(ch_axis=1, dtype=dtype,
                                                       qscheme=qscheme,
                                                       quant_min=quant_min,
                                                       quant_max=quant_max,
                                                       factory_kwargs=factory_kwargs)

        self.equalization_scale = torch.empty(0)

    def forward(self, w_orig):
        # TODO: Allow for convoluational layers
        if not (w_orig.ndim == 2):
            raise ValueError("WeightEqualizationObserver only supports Linear layers")
        return self.weight_col_obs(w_orig)

    def get_weight_col_minmax(self):
        return (self.weight_col_obs.min_vals, self.weight_col_obs.max_vals)

    def set_equalization_scale(self, equalization_scale):
        self.equalization_scale = equalization_scale

    with_args = classmethod(_with_args)


def calculate_equalization_scale(input_obs: _InputEqualizationObserver,
                                 weight_obs: _WeightEqualizationObserver) -> torch.Tensor:
    r""" Calculates the equalization scale and sets the equalization_scale value
    in the observers.

    Args:
        input_obs: Observer that tracks the ranges for the input columns
        weight_obs: Observer that tracks the ranges for the weight columns
    """

    (min_inputs, max_inputs) = input_obs.get_input_minmax()
    (min_weights, max_weights) = weight_obs.get_weight_col_minmax()

    if not (check_min_max_valid(min_inputs, max_inputs) and check_min_max_valid(min_weights, max_weights)):
        return torch.tensor(1)

    if not (min_inputs.shape == min_weights.shape):
        raise ValueError(
            "Input and Weight must have the same column dimension. " +
            f"Found {min_inputs.shape} and {max_inputs.shape} instead."
        )

    equalization_scale = torch.sqrt((max_weights - min_weights) / (max_inputs - min_inputs))
    return equalization_scale


class EqualizationQConfig(namedtuple('EqualizationQConfig', ['input_activation', 'weight'])):
    """
    Describes how to quantize a layer or a part of the network specifically for
    input-weight equalization by providing settings (observer classes) for
    inputs, outputs, and weights.

    Note that EqualizationQConfig needs to contain observer **classes** (like
    MinMaxObserver) or a callable that returns instances on invocation, not the
    concrete observer instances themselves.
    Quantization function will instantiate observers multiple times for each of
    the layers.

    Observer classes have usually reasonable default arguments, but they can be
    overwritten with `with_args` method (that behaves like functools.partial):

    my_qconfig = EqualizationQConfig(input_activation=_InputEqualizationObserver.with_args(dtype=torch.qint8),
                                    weight=_WeightEqualizationObserver.with_args(dtype=torch.qint8))
    """
    def __new__(cls, input_activation=torch.nn.Identity, weight=torch.nn.Identity):
        if isinstance(input_activation, nn.Module) or isinstance(weight, nn.Module):
            raise ValueError("EqualizationQConfig received observer instance, please pass observer class instead. " +
                             "Use MyObserver.with_args(x=1) to override arguments to constructor if needed")
        self = super(EqualizationQConfig, cls).__new__(cls, input_activation, weight)
        return self


input_equalization_observer = _InputEqualizationObserver.with_args(
    dtype=torch.quint8, qscheme=torch.per_tensor_symmetric)
weight_equalization_observer = _WeightEqualizationObserver.with_args(
    dtype=torch.qint8, qscheme=torch.per_channel_symmetric)
default_equalization_qconfig = EqualizationQConfig(input_activation=input_equalization_observer,
                                                   weight=weight_equalization_observer)

def node_supports_equalization(node: Node, modules) -> bool:
    """ Checks if the current node supports equalization
    Currently we only support nn.Linear and F.Linear layers
    """
    if node.op == 'call_module':
        return isinstance(modules[node.target], nn.Linear)
    elif node.op == 'call_function':
        return node.target == F.linear
    return False

def is_equalization_observer(observer: nn.Module) -> bool:
    return (isinstance(observer, _InputEqualizationObserver) or
            isinstance(observer, _WeightEqualizationObserver))

def get_op_node_and_weight_eq_obs(
    input_eq_obs_node: Node,
    model: GraphModule,
    modules: Dict[str, nn.Module]
) -> Tuple[Optional[Node], Optional[_WeightEqualizationObserver]]:
    """ Gets the following weight equalization observer. There should always
    exist a weight equalization observer after an input equalization observer.

<<<<<<< HEAD
    Returns the node containing the weight equalization observer, and the weight
    equalization observer if it has been newly created
=======
    Returns the operation node that follows the input equalizatoin observer node
    and the weight equalization observer
>>>>>>> fbd4cb1c
    """

    # Find the op node that comes directly after the input equaliation observer
    op_node = None
    for user in input_eq_obs_node.users.keys():
        if node_supports_equalization(user, modules):
            op_node = user
            break

    assert(op_node is not None)
    if op_node.op == 'call_module':
        # If the op_node is a nn.Linear layer, then it must have a
        # WeightEqualizationObserver configuration
        equalization_qconfig_map: Dict[str, Any] = model._equalization_qconfig_map  # type: ignore[assignment]
        assert(equalization_qconfig_map.get(op_node.name, None) is not None)
        weight_eq_obs = equalization_qconfig_map.get(op_node.name, None).weight()

        assert(isinstance(weight_eq_obs, _WeightEqualizationObserver))
        return op_node, weight_eq_obs

    elif op_node.op == 'call_function':
<<<<<<< HEAD
        # TODO
        return None, None

    return None, None

=======
        weight_node = maybe_get_weight_eq_obs_node(op_node, modules)
        if weight_node is not None:
            weight_eq_obs = modules[str(weight_node.target)]
            assert(isinstance(weight_eq_obs, _WeightEqualizationObserver))
            return op_node, weight_eq_obs

    return None, None

def maybe_get_weight_eq_obs_node(op_node: Node, modules: Dict[str, nn.Module]) -> Optional[Node]:
    """ Gets the weight equalization observer node if it exists.
    """
    assert(op_node.op == 'call_function' and op_node.target in WEIGHT_INDEX_DICT)
    for i, node_arg in enumerate(op_node.args):
        if i in WEIGHT_INDEX_DICT[op_node.target]:  # type: ignore[index]
            assert(isinstance(node_arg, Node) and node_arg.op == 'call_module' and
                   isinstance(modules[str(node_arg.target)], _WeightEqualizationObserver))
            return node_arg
    return None

>>>>>>> fbd4cb1c
def maybe_get_next_input_eq_obs(node: Node, modules: Dict[str, nn.Module]) -> Optional[_InputEqualizationObserver]:
    """ Gets the following input equalization observer if it exists.

    For example, in the case of connecting linear layers:
        x -> inp_obs1 -> eq_obs1 -> linear1 -> out_obs1 -> eq_obs2 -> linear2 -> out_obs2
    If the node being passed in is the linear1 node, then we want to return eq_obs2,
    the following equalization observer for linear2.

    However, if there are no connecting layers:
        x -> inp_obs1 -> eq_obs1 -> linear1 -> out_obs1 -> add
    Then we want to return None.
    """

    assert(node_supports_equalization(node, modules))

    # Locate the following output observer if it exists
    maybe_obs_node = maybe_get_next_module(node, modules, ObserverBase)
    if maybe_obs_node is None:
        return None

    maybe_eq_obs_node = maybe_get_next_module(maybe_obs_node, modules, _InputEqualizationObserver)
    if maybe_eq_obs_node is None:
        return None

    maybe_eq_obs = modules[str(maybe_eq_obs_node)]
    assert(isinstance(maybe_eq_obs, _InputEqualizationObserver))
    return maybe_eq_obs

def maybe_get_next_equalization_scale(node: Node, modules: Dict[str, nn.Module]) -> Optional[torch.Tensor]:
    """ If the next next node is an InputEqualizationObserver then we want to
    return its equalization scale, else we return 1

    This is used in the case where there are two connecting linear layers:
        linear1 -> LinearOutObs -> InputEqObs -> linear2
    In this case, the node given is linear1 and we want to locate the InputEqObs.
    """
    next_inp_eq_obs = maybe_get_next_input_eq_obs(node, modules)
    if next_inp_eq_obs:
        return next_inp_eq_obs.equalization_scale
    return None

def scale_input_observer(node: Node, modules: Dict[str, nn.Module]) -> None:
    """ Scales the following input quantization observer's min/max values by
    updating the values with the scaled min/max values calculated by the input
    equalization observer
    """
    input_eq_obs = modules[str(node.target)]
    assert(isinstance(input_eq_obs, _InputEqualizationObserver))

    input_quant_obs_node = node.args[0]
    assert(isinstance(input_quant_obs_node, Node))

    input_quant_obs = modules[str(input_quant_obs_node.target)]
    if not isinstance(input_quant_obs, ObserverBase):
        return

    min_input_scaled, max_input_scaled = input_eq_obs.calculate_scaled_minmax()
    input_quant_obs.min_val = min_input_scaled
    input_quant_obs.max_val = max_input_scaled

def scale_weight_node(
    node: Node,
    modules: Dict[str, nn.Module],
    equalization_scale: torch.Tensor,
    next_equalization_scale: Optional[torch.Tensor],
) -> None:
    """ Scale the weights for input-weight equalization by multiplying the
    weight by 1/equalization_scale and next_equalization_scale

    Args:
        node: Current node whose weights we want to scale
        equalization_scale: Current node's calculated equalization scale
        next_equalization_scale: Next node's calculated equalization scale if
           the following node needs to be equalized, 1 otherwise
    """
    assert(isinstance(node.target, str))

    # Scale the weights for input-weight equalization
    # If the following layer needs to be equalized then we will multiply its scale
    weight = modules[node.target].weight
    assert(isinstance(weight, torch.Tensor))

    scaled_weight = torch.mul(weight, torch.reciprocal(equalization_scale))

    if next_equalization_scale is None:
        modules[node.target].weight = nn.Parameter(scaled_weight)
        return

<<<<<<< HEAD
    scaled_weight = torch.mul(scaled_weight, next_equalization_scale)
    modules[node.target].weight = nn.Parameter(scaled_weight)

    # TODO: The bias may need to be scaled for connecting linear layers
=======
    # Multiply the weights row wise by the next equalization scale
    new_shape = [1] * weight.ndim
    new_shape[0] = weight.size(0)
    scaled_weight = torch.mul(scaled_weight, next_equalization_scale.view(new_shape))

    modules[node.target].weight = nn.Parameter(scaled_weight)

    # Multiply the bias element wise by the next equalization scale
>>>>>>> fbd4cb1c
    bias = modules[node.target].bias
    assert(isinstance(bias, torch.Tensor))

    scaled_bias = torch.mul(bias, next_equalization_scale)
    modules[node.target].bias = nn.Parameter(scaled_bias)

<<<<<<< HEAD
=======
def scale_weight_functional(
    op_node: Node,
    model: GraphModule,
    modules: Dict[str, nn.Module],
    equalization_scale: torch.Tensor,
    next_equalization_scale: Optional[torch.Tensor],
) -> None:
    """ Scales the weight value for functional layers
    """

    # From the given op_node, the path looks like:
    #   get_attr(weight) -> weight_quant_obs -> weight_eq_obs -> op_node
    # So we want to trace back from the op_node to get the equalization observer
    # node, then the quantization observer node, and then finally the weight
    # node which contains the weight values.

    # Get the equalization observer node
    weight_eq_obs_node = maybe_get_weight_eq_obs_node(op_node, modules)
    if weight_eq_obs_node is None:
        return

    # Get the quantization observer node
    weight_quant_obs_node = weight_eq_obs_node.args[0]
    if weight_quant_obs_node is None:
        return
    assert(isinstance(weight_quant_obs_node, Node) and
           isinstance(modules[str(weight_quant_obs_node.target)], ObserverBase))

    # Get the get_attr(weight) node
    weight_node = weight_quant_obs_node.args[0]
    if weight_node is None:
        return
    assert(isinstance(weight_node, Node) and weight_node.op == 'get_attr')

    weight_parent_name, weight_name = _parent_name(weight_node.target)
    weight = getattr(modules[weight_parent_name], weight_name)

    # Scale the weights for input-weight equalization
    # If the following layer needs to be equalized then we will multiply its scale
    scaled_weight = torch.mul(weight, torch.reciprocal(equalization_scale))

    if next_equalization_scale is None:
        setattr(modules[weight_parent_name], weight_name, scaled_weight)
        return

    # Multiply the weights row wise by the next equalization scale
    new_shape = [1] * weight.ndim
    new_shape[0] = weight.size(0)
    scaled_weight = torch.mul(scaled_weight, next_equalization_scale.view(new_shape))

    setattr(modules[weight_parent_name], weight_name, scaled_weight)
    assert(torch.allclose(model.get_buffer(str(weight_node.target)), scaled_weight))

    # Multiply the bias element wise by the next equalization scale
    bias_node = None
    for node, _ in op_node.users.items():
        # Find the node containing the weight values
        if node.op == 'get_attr' and 'bias' in node.name:
            bias_node = node
            break
    if bias_node is None:
        return

    bias_parent_name, bias_name = _parent_name(bias_node.target)
    bias = getattr(modules[bias_parent_name], bias_name)

    scaled_bias = torch.mul(bias, next_equalization_scale)
    setattr(modules[bias_parent_name], bias_name, scaled_bias)

def clear_weight_quant_obs_node(op_node: Node, modules: Dict[str, nn.Module]) -> None:
    """ Given the operation node, we want find the corresponding quantization
    observer and reset its min/max values
    """
    weight_eq_obs_node = maybe_get_weight_eq_obs_node(op_node, modules)
    if weight_eq_obs_node is None:
        return

    weight_quant_obs_node = weight_eq_obs_node.args[0]
    if weight_quant_obs_node is None:
        return
    assert(isinstance(weight_quant_obs_node, Node))

    weight_quant_obs = modules[str(weight_quant_obs_node.target)]
    assert(isinstance(modules[str(weight_quant_obs_node.target)], ObserverBase))
    weight_quant_obs.min_val = torch.tensor(float("inf"))
    weight_quant_obs.max_val = torch.tensor(float("-inf"))

def remove_node(model: GraphModule, node: Node, prev_node: Node):
    """ Removes the given node from the model by replacing all of its users with
    the given previous node
    """
    # For all of the current node's users, replace the current node with
    # the input quantization observer node
    orig_users = list(node.users.keys())
    for user_node in orig_users:
        user_node.replace_input_with(node, prev_node)

    # Erase the InputEqualizationObserver node
    model.graph.erase_node(node)

>>>>>>> fbd4cb1c
def update_obs_for_equalization(model: GraphModule, modules: Dict[str, nn.Module]) -> Dict[str, _WeightEqualizationObserver]:
    """ Update all of the observer's equalization scale. For each
    InputEqualizationObserver, we will find the location of the next
    WeightEqualizationObserver, create it, and calculate the equalization scale
    based on the two observers.

    We will then return a dictionary mapping operation node names to
    the corresponding WeightEqualizationObservers for that operation.
    """
    weight_eq_obs_dict = {}
    for node in model.graph.nodes:
        if node.op == 'call_module' and isinstance(modules[node.target], _InputEqualizationObserver):
            input_eq_obs = modules[node.target]
            assert(isinstance(input_eq_obs, _InputEqualizationObserver))
            op_node, weight_eq_obs = get_op_node_and_weight_eq_obs(node, model, modules)

            if op_node is None or weight_eq_obs is None:
                continue

<<<<<<< HEAD
            weight_eq_obs(modules[str(op_node.target)].weight)
=======
            if op_node.op == 'call_module':
                # Calibrate the weight equalization observer since it has just
                # been created
                weight_eq_obs(modules[str(op_node.target)].weight)
>>>>>>> fbd4cb1c

            # Calculate and set the equalization scale values
            equalization_scale = calculate_equalization_scale(input_eq_obs, weight_eq_obs)
            input_eq_obs.set_equalization_scale(equalization_scale)
            weight_eq_obs.set_equalization_scale(equalization_scale)

            weight_eq_obs_dict[op_node.name] = weight_eq_obs

    return weight_eq_obs_dict

def convert_eq_obs(
    model: GraphModule,
    modules: Dict[str, nn.Module],
    weight_eq_obs_dict: Dict[str, _WeightEqualizationObserver],
) -> None:
    """ Converts the equalization operations and updates the other nodes in the
    following way:
        - Removes the input equalization observers and inserts a mul operator
          along with an equalization scale node wherever applicable (we do not
          want to insert a mul operator between connecting linear layers).
        - Updates the input quantization observers with the scaled input min/max
          values.
        - Scales the weights by the current and next equalization scales.
        - Removes the weight equalization observer node if it exists.

    Before (after prepare):
                                    weight values
                                          |
                                    WeightQuantObs
                                          |
                                      WeightEqObs
                                          |
        x -> InpQuantObs -> InpEqObs -> linear -> OutQuantObs

    After this function:
                                              scaled weight values
                                                      |
       equalization scale                       WeightQuantObs
              |                                       |
        x -> mul -> InpQuantObs (scaled min/max) -> linear -> OutQuantObs

    After convert:
       equalization scale                 scaled weight values
              |                                    |
        x -> mul -> quantize_per_tensor -> quantized::linear

    Note that although the equalization observer appeared after the quantization
    observer after prepare_fx, the mul node appears before the quantization node
    after convert_fx. This is because placing the equalization observer after
    the quantization observer in prepare_fx would allow us to keep the invariant
    that the graph before the current node inserts its observers is not
    modified.

    Having the equalization observer before the quantization observer would also
    cause some inconsistences between the ordering of the quantization and
    equalization observers.
    For example, a single linear layer would look like:
        x -> InpEqObs1 -> InpQuantObs1 -> linear1 -> OutQuantObs1
    But between two connected linear layers, it would look like:
        linear1 -> OutQuantObs1 -> InpEqObs2 -> linear2 -> OutQuantObs2
    """
    for node in model.graph.nodes:
        if node.op == 'call_module' and isinstance(modules[node.target], _InputEqualizationObserver):
            inp_quant_obs_node = node.args[0]
            prev_node = inp_quant_obs_node.args[0]

<<<<<<< HEAD
            # TODO: Possible special handling for connected linear layers
=======
            # If the previous node is a layer that needs to be equalized, then
            # we will remove the current node because we do not need to add any
            # equalization nodes between two layers that need to be equalized

            # Before: linear1 (prev_node) -> output_quant_obs1 (inp_quant_obs_node) -> input_eq_obs2 (node) -> linear2
            # After: linear1 (prev_node) -> output_quant_obs1 (inp_quant_obs_node) -> linear2
            if node_supports_equalization(prev_node, modules):
                remove_node(model, node, inp_quant_obs_node)
                continue

>>>>>>> fbd4cb1c
            # Update the following input quantization observer's min/max values
            scale_input_observer(node, modules)

            # Remove the InputEqualization node and add a mul operator before
            # the quantization observer node that appears before the equalization node
            # Before: x -> input_quant_obs -> input_eq_obs -> linear
            # After: x -> mul -> input_quant_obs -> linear

            # Create a node containing the equalization scale
            with model.graph.inserting_before(inp_quant_obs_node):
                get_new_eq_scale_name = get_new_attr_name_with_prefix(prev_node.name + '_equalization_scale')
                name = get_new_eq_scale_name(modules)
                setattr(model, name, modules[node.target].equalization_scale)
                eq_scale_node = model.graph.create_node('get_attr', name)

            # Create a node multiplying the input with the equalization scale
            with model.graph.inserting_after(eq_scale_node):
                inputs = (prev_node, eq_scale_node)
                mul_node = model.graph.create_node("call_function", torch.mul, inputs)

            # Set the mul nod to be the input_quant_obs_node's input instead of
            # the previous node
            inp_quant_obs_node.replace_input_with(prev_node, mul_node)
<<<<<<< HEAD

            # For all of the current node's users, replace the current node with
            # the input quantization observer node
            orig_users = list(node.users.keys())
            for user_node in orig_users:
                user_node.replace_input_with(node, inp_quant_obs_node)

            # Erase the InputEqualizationObserver node
            model.graph.erase_node(node)
=======
            remove_node(model, node, inp_quant_obs_node)
>>>>>>> fbd4cb1c

        elif weight_eq_obs_dict.get(node.name, None) is not None:
            weight_eq_obs = weight_eq_obs_dict.get(node.name)
            assert(isinstance(weight_eq_obs, _WeightEqualizationObserver))
<<<<<<< HEAD

            equalization_scale = weight_eq_obs.equalization_scale

            # Scales the weights and runs the weight quantization observers
            maybe_next_equalization_scale = maybe_get_next_equalization_scale(node, modules)
            scale_weight_node(node, modules, equalization_scale, maybe_next_equalization_scale)
=======
            equalization_scale = weight_eq_obs.equalization_scale
            maybe_next_equalization_scale = maybe_get_next_equalization_scale(node, modules)

            # Scale the weight nodes
            if node.op == 'call_module':
                scale_weight_node(node, modules, equalization_scale, maybe_next_equalization_scale)
            elif node.op == 'call_function':
                scale_weight_functional(node, model, modules, equalization_scale, maybe_next_equalization_scale)

                weight_eq_obs_node = maybe_get_weight_eq_obs_node(node, modules)
                if weight_eq_obs_node is None:
                    return
                assert(isinstance(modules[str(weight_eq_obs_node.target)], _WeightEqualizationObserver))

                # Clear the quantization observer's min/max values so that they
                # can get updated later based on the new scale values
                clear_weight_quant_obs_node(node, modules)

                # Erase the weight equalization observer node
                prev_node = weight_eq_obs_node.args[0]
                remove_node(model, weight_eq_obs_node, prev_node)
            else:
                raise ValueError("Expected operation node to be 'call_module' or 'call_function" +
                                 f"Instead got node {node.name} as '{node.op}'.")
>>>>>>> fbd4cb1c

def _convert_equalization_ref(model: GraphModule):
    """ Reference function which applies changes needed for equalization, but
    does not quantize the nodes
    """
    modules = dict(model.named_modules(remove_duplicate=False))

    # Calculate the equalization scale, update the observers with the scaled
    # inputs, and scale the weight
    weight_eq_obs_dict = update_obs_for_equalization(model, modules)
    convert_eq_obs(model, modules, weight_eq_obs_dict)

    return GraphModule(model, model.graph)<|MERGE_RESOLUTION|>--- conflicted
+++ resolved
@@ -1,11 +1,5 @@
 import torch
 import torch.nn as nn
-<<<<<<< HEAD
-from torch.fx import GraphModule
-from torch.fx.graph import Node
-
-from .utils import get_new_attr_name_with_prefix, maybe_get_next_module
-=======
 import torch.nn.functional as F
 from torch.fx import GraphModule
 from torch.fx.graph import Node
@@ -16,7 +10,6 @@
     maybe_get_next_module,
     _parent_name,
 )
->>>>>>> fbd4cb1c
 from ..observer import (
     PerChannelMinMaxObserver,
     _with_args,
@@ -234,13 +227,8 @@
     """ Gets the following weight equalization observer. There should always
     exist a weight equalization observer after an input equalization observer.
 
-<<<<<<< HEAD
-    Returns the node containing the weight equalization observer, and the weight
-    equalization observer if it has been newly created
-=======
     Returns the operation node that follows the input equalizatoin observer node
     and the weight equalization observer
->>>>>>> fbd4cb1c
     """
 
     # Find the op node that comes directly after the input equaliation observer
@@ -262,13 +250,6 @@
         return op_node, weight_eq_obs
 
     elif op_node.op == 'call_function':
-<<<<<<< HEAD
-        # TODO
-        return None, None
-
-    return None, None
-
-=======
         weight_node = maybe_get_weight_eq_obs_node(op_node, modules)
         if weight_node is not None:
             weight_eq_obs = modules[str(weight_node.target)]
@@ -288,7 +269,6 @@
             return node_arg
     return None
 
->>>>>>> fbd4cb1c
 def maybe_get_next_input_eq_obs(node: Node, modules: Dict[str, nn.Module]) -> Optional[_InputEqualizationObserver]:
     """ Gets the following input equalization observer if it exists.
 
@@ -377,12 +357,6 @@
         modules[node.target].weight = nn.Parameter(scaled_weight)
         return
 
-<<<<<<< HEAD
-    scaled_weight = torch.mul(scaled_weight, next_equalization_scale)
-    modules[node.target].weight = nn.Parameter(scaled_weight)
-
-    # TODO: The bias may need to be scaled for connecting linear layers
-=======
     # Multiply the weights row wise by the next equalization scale
     new_shape = [1] * weight.ndim
     new_shape[0] = weight.size(0)
@@ -391,15 +365,12 @@
     modules[node.target].weight = nn.Parameter(scaled_weight)
 
     # Multiply the bias element wise by the next equalization scale
->>>>>>> fbd4cb1c
     bias = modules[node.target].bias
     assert(isinstance(bias, torch.Tensor))
 
     scaled_bias = torch.mul(bias, next_equalization_scale)
     modules[node.target].bias = nn.Parameter(scaled_bias)
 
-<<<<<<< HEAD
-=======
 def scale_weight_functional(
     op_node: Node,
     model: GraphModule,
@@ -500,7 +471,6 @@
     # Erase the InputEqualizationObserver node
     model.graph.erase_node(node)
 
->>>>>>> fbd4cb1c
 def update_obs_for_equalization(model: GraphModule, modules: Dict[str, nn.Module]) -> Dict[str, _WeightEqualizationObserver]:
     """ Update all of the observer's equalization scale. For each
     InputEqualizationObserver, we will find the location of the next
@@ -520,14 +490,10 @@
             if op_node is None or weight_eq_obs is None:
                 continue
 
-<<<<<<< HEAD
-            weight_eq_obs(modules[str(op_node.target)].weight)
-=======
             if op_node.op == 'call_module':
                 # Calibrate the weight equalization observer since it has just
                 # been created
                 weight_eq_obs(modules[str(op_node.target)].weight)
->>>>>>> fbd4cb1c
 
             # Calculate and set the equalization scale values
             equalization_scale = calculate_equalization_scale(input_eq_obs, weight_eq_obs)
@@ -594,9 +560,6 @@
             inp_quant_obs_node = node.args[0]
             prev_node = inp_quant_obs_node.args[0]
 
-<<<<<<< HEAD
-            # TODO: Possible special handling for connected linear layers
-=======
             # If the previous node is a layer that needs to be equalized, then
             # we will remove the current node because we do not need to add any
             # equalization nodes between two layers that need to be equalized
@@ -607,7 +570,6 @@
                 remove_node(model, node, inp_quant_obs_node)
                 continue
 
->>>>>>> fbd4cb1c
             # Update the following input quantization observer's min/max values
             scale_input_observer(node, modules)
 
@@ -631,31 +593,11 @@
             # Set the mul nod to be the input_quant_obs_node's input instead of
             # the previous node
             inp_quant_obs_node.replace_input_with(prev_node, mul_node)
-<<<<<<< HEAD
-
-            # For all of the current node's users, replace the current node with
-            # the input quantization observer node
-            orig_users = list(node.users.keys())
-            for user_node in orig_users:
-                user_node.replace_input_with(node, inp_quant_obs_node)
-
-            # Erase the InputEqualizationObserver node
-            model.graph.erase_node(node)
-=======
             remove_node(model, node, inp_quant_obs_node)
->>>>>>> fbd4cb1c
 
         elif weight_eq_obs_dict.get(node.name, None) is not None:
             weight_eq_obs = weight_eq_obs_dict.get(node.name)
             assert(isinstance(weight_eq_obs, _WeightEqualizationObserver))
-<<<<<<< HEAD
-
-            equalization_scale = weight_eq_obs.equalization_scale
-
-            # Scales the weights and runs the weight quantization observers
-            maybe_next_equalization_scale = maybe_get_next_equalization_scale(node, modules)
-            scale_weight_node(node, modules, equalization_scale, maybe_next_equalization_scale)
-=======
             equalization_scale = weight_eq_obs.equalization_scale
             maybe_next_equalization_scale = maybe_get_next_equalization_scale(node, modules)
 
@@ -680,7 +622,6 @@
             else:
                 raise ValueError("Expected operation node to be 'call_module' or 'call_function" +
                                  f"Instead got node {node.name} as '{node.op}'.")
->>>>>>> fbd4cb1c
 
 def _convert_equalization_ref(model: GraphModule):
     """ Reference function which applies changes needed for equalization, but
