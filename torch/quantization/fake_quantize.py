--- conflicted
+++ resolved
@@ -52,7 +52,6 @@
                 X = self.observer(X)
                 self.scale, self.zero_point = self.calculate_qparams()
         if self.fake_quant_enabled:
-<<<<<<< HEAD
         #    TODO: Check if axis is zero
                 if self.qscheme == torch.per_channel_symmetric or self.qscheme == torch.per_channel_affine:
                     X = torch.fake_quantize_per_channel_affine(
@@ -62,9 +61,6 @@
                     X = torch.fake_quantize_per_tensor_affine(
                     X, float(self.scale), int(self.zero_point), self.quant_min,
                     self.quant_max)
-=======
-            X = torch.fake_quantize_per_tensor_affine(X, self.scale, self.zero_point, self.quant_min, self.quant_max)
->>>>>>> 0a9d284d
         return X
 
     with_args = classmethod(_with_args)
@@ -77,32 +73,15 @@
 
     def _save_to_state_dict(self, destination, prefix, keep_vars):
         super(FakeQuantize, self)._save_to_state_dict(destination, prefix, keep_vars)
-<<<<<<< HEAD
-        destination[prefix + 'quant_min'] = self.quant_min
-        destination[prefix + 'quant_max'] = self.quant_max
-        destination[prefix + 'dtype'] = self.dtype
-        destination[prefix + 'qscheme'] = self.qscheme
-=======
->>>>>>> 0a9d284d
+
         destination[prefix + 'scale'] = self.scale
         destination[prefix + 'zero_point'] = self.zero_point
 
     def _load_from_state_dict(self, state_dict, prefix, local_metadata, strict,
                               missing_keys, unexpected_keys, error_msgs):
 
-<<<<<<< HEAD
-        self.quant_min = int(state_dict.pop(prefix + 'quant_min'))
-        self.quant_max = int(state_dict.pop(prefix + 'quant_max'))
-        self.dtype = state_dict.pop(prefix + 'dtype')
-        self.qscheme = state_dict.pop(prefix + 'qscheme')
         self.scale = state_dict.pop(prefix + 'scale')
         self.zero_point = state_dict.pop(prefix + 'zero_point')
-        self.fake_quant_enabled = bool(state_dict.pop(prefix + 'fake_quant_enabled'))
-        self.observer_enabled = bool(state_dict.pop(prefix + 'observer_enabled'))
-=======
-        self.scale = state_dict.pop(prefix + 'scale')
-        self.zero_point = state_dict.pop(prefix + 'zero_point')
->>>>>>> 0a9d284d
         super(FakeQuantize, self)._load_from_state_dict(state_dict, prefix, local_metadata, False,
                                                         missing_keys, unexpected_keys, error_msgs)
 
